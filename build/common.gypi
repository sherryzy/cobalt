# Copyright (c) 2012 The Chromium Authors. All rights reserved.
# Use of this source code is governed by a BSD-style license that can be
# found in the LICENSE file.

# IMPORTANT:
# Please don't directly include this file if you are building via gyp_chromium,
# since gyp_chromium is automatically forcing its inclusion.
{
  # Variables expected to be overriden on the GYP command line (-D) or by
  # ~/.gyp/include.gypi.
  'variables': {
    # Putting a variables dict inside another variables dict looks kind of
    # weird.  This is done so that 'host_arch', 'chromeos', etc are defined as
    # variables within the outer variables dict here.  This is necessary
    # to get these variables defined for the conditions within this variables
    # dict that operate on these variables (e.g., for setting 'toolkit_views',
    # we need to have 'chromeos' already set).
    'variables': {
      'variables': {
        'includes': [
          'use_skia_on_mac.gypi',
        ],
        'variables': {
          # Whether we're building a ChromeOS build.
          'chromeos%': 0,

          # Whether we're building pre-Aura ChromeOS (using GTK).
          'chromeos_gtk%': 0,

          # Whether we are using Views Toolkit
          'toolkit_views%': 0,

          # Whether or not we are using the Aura windowing framework.
          'use_aura%': 0,

          # Whether or not we are building the Ash shell.
          'use_ash%': 0,

          # Use OpenSSL instead of NSS. Under development: see http://crbug.com/62803
          'use_openssl%': 0,

          # Disable Virtual keyboard support by default.
          'use_virtual_keyboard%': 0,

          # Default setting for use_skia on mac platform.
          # This is typically overridden in use_skia_on_mac.gypi.
          'use_skia_on_mac%': 0,
        },
        # Copy conditionally-set variables out one scope.
        'chromeos%': '<(chromeos)',
        'chromeos_gtk%': '<(chromeos_gtk)',
        'use_aura%': '<(use_aura)',
        'use_ash%': '<(use_ash)',
        'use_openssl%': '<(use_openssl)',
        'use_virtual_keyboard%': '<(use_virtual_keyboard)',
        'use_skia_on_mac%': '<(use_skia_on_mac)',

        # Compute the architecture that we're building on.
        'conditions': [
          [ 'OS=="win" or OS=="mac"', {
            'host_arch%': 'ia32',
          }, {
            # This handles the Unix platforms for which there is some support.
            # Anything else gets passed through, which probably won't work very
            # well; such hosts should pass an explicit target_arch to gyp.
            'host_arch%':
              '<!(uname -m | sed -e "s/i.86/ia32/;s/x86_64/x64/;s/amd64/x64/;s/arm.*/arm/;s/i86pc/ia32/")',
          }],

          # Ash and ChromeOS require Aura.
          ['(use_ash==1 or chromeos==1) and chromeos_gtk==0', {
            'use_aura%': 1,
          }],

          # Set default value of toolkit_views based on OS.
          ['OS=="win" or chromeos==1 or chromeos_gtk==1 or use_aura==1', {
            'toolkit_views%': 1,
          }, {
            'toolkit_views%': 0,
          }],

          # ChromeOS GTK implies ChromeOS.
          ['chromeos_gtk==1', {
            'chromeos%': 1,
          }],
        ],
      },

      # Copy conditionally-set variables out one scope.
      'chromeos%': '<(chromeos)',
      'chromeos_gtk%': '<(chromeos_gtk)',
      'host_arch%': '<(host_arch)',
      'toolkit_views%': '<(toolkit_views)',
      'use_aura%': '<(use_aura)',
      'use_ash%': '<(use_ash)',
      'use_openssl%': '<(use_openssl)',
      'use_virtual_keyboard%': '<(use_virtual_keyboard)',
      'use_skia_on_mac%': '<(use_skia_on_mac)',

      # We used to provide a variable for changing how libraries were built.
      # This variable remains until we can clean up all the users.
      # This needs to be one nested variables dict in so that dependent
      # gyp files can make use of it in their outer variables.  (Yikes!)
      # http://code.google.com/p/chromium/issues/detail?id=83308
      'library%': 'static_library',

      # Override branding to select the desired branding flavor.
      'branding%': 'Chromium',

      # Override buildtype to select the desired build flavor.
      # Dev - everyday build for development/testing
      # Official - release build (generally implies additional processing)
      # TODO(mmoss) Once 'buildtype' is fully supported (e.g. Windows gyp
      # conversion is done), some of the things which are now controlled by
      # 'branding', such as symbol generation, will need to be refactored based
      # on 'buildtype' (i.e. we don't care about saving symbols for non-Official
      # builds).
      'buildtype%': 'Dev',

      # Default architecture we're building for is the architecture we're
      # building on.
      'target_arch%': '<(host_arch)',

      # This variable tells WebCore.gyp and JavaScriptCore.gyp whether they are
      # are built under a chromium full build (1) or a webkit.org chromium
      # build (0).
      'inside_chromium_build%': 1,

      # Set to 1 to enable fast builds. It disables debug info for fastest
      # compilation.
      'fastbuild%': 0,

      # Set to 1 to enable dcheck in release without having to use the flag.
      'dcheck_always_on%': 0,

      # Disable file manager component extension by default.
      'file_manager_extension%': 0,

      # Disable WebUI TaskManager by default.
      'webui_task_manager%': 0,

      # Python version.
      'python_ver%': '2.6',

      # Set ARM-v7 compilation flags
      'armv7%': 0,

      # Set Neon compilation flags (only meaningful if armv7==1).
      'arm_neon%': 1,

      # The system root for cross-compiles. Default: none.
      'sysroot%': '',

      # The system libdir used for this ABI.
      'system_libdir%': 'lib',

      # On Linux, we build with sse2 for Chromium builds.
      'disable_sse2%': 0,

      # Use libjpeg-turbo as the JPEG codec used by Chromium.
      'use_libjpeg_turbo%': 1,

      # Variable 'component' is for cases where we would like to build some
      # components as dynamic shared libraries but still need variable
      # 'library' for static libraries.
      # By default, component is set to whatever library is set to and
      # it can be overriden by the GYP command line or by ~/.gyp/include.gypi.
      'component%': 'static_library',

      # Set to select the Title Case versions of strings in GRD files.
      'use_titlecase_in_grd_files%': 0,

      # Use translations provided by volunteers at launchpad.net.  This
      # currently only works on Linux.
      'use_third_party_translations%': 0,

      # Remoting compilation is enabled by default. Set to 0 to disable.
      'remoting%': 1,

      # P2P APIs are compiled in by default. Set to 0 to disable.
      # Also note that this should be enabled for remoting to compile.
      'p2p_apis%': 1,

      # Configuration policy is enabled by default. Set to 0 to disable.
      'configuration_policy%': 1,

      # Safe browsing is compiled in by default. Set to 0 to disable.
      'safe_browsing%': 1,

      # Speech input is compiled in by default. Set to 0 to disable.
      'input_speech%': 1,

      # Notifications are compiled in by default. Set to 0 to disable.
      'notifications%' : 1,

      # If this is set, the clang plugins used on the buildbot will be used.
      # Run tools/clang/scripts/update.sh to make sure they are compiled.
      # This causes 'clang_chrome_plugins_flags' to be set.
      # Has no effect if 'clang' is not set as well.
      'clang_use_chrome_plugins%': 0,

      # Enable building with ASAN (Clang's -faddress-sanitizer option).
      # -faddress-sanitizer only works with clang, but asan=1 implies clang=1
      # See https://sites.google.com/a/chromium.org/dev/developers/testing/addresssanitizer
      'asan%': 0,

      # Use the provided profiled order file to link Chrome image with it.
      # This makes Chrome faster by better using CPU cache when executing code.
      # This is known as PGO (profile guided optimization).
      # See https://sites.google.com/a/google.com/chrome-msk/dev/boot-speed-up-effort
      'order_text_section%' : "",

      # Set to 1 compile with -fPIC cflag on linux. This is a must for shared
      # libraries on linux x86-64 and arm, plus ASLR.
      'linux_fpic%': 1,

      # Enable navigator.registerProtocolHandler and supporting UI.
      'enable_register_protocol_handler%': 1,

      # Enable Web Intents support in WebKit, dispatching of intents,
      # and extensions Web Intents support.
      'enable_web_intents%': 1,

      # Enable Web Intents web content registration via HTML element
      # and WebUI managing such registrations.
      'enable_web_intents_tag%': 0,

      # Webrtc compilation is enabled by default. Set to 0 to disable.
      'enable_webrtc%': 1,

      # PPAPI by default does not support plugins making calls off the main
      # thread. Set to 1 to turn on experimental support for out-of-process
      # plugins to make call of the main thread.
      'enable_pepper_threading%': 0,

      # XInput2 multitouch support is disabled by default (use_xi2_mt=0).
      # Setting to non-zero value enables XI2 MT. When XI2 MT is enabled,
      # the input value also defines the required XI2 minor minimum version.
      # For example, use_xi2_mt=2 means XI2.2 or above version is required.
      'use_xi2_mt%': 0,

      # Use of precompiled headers on Windows.
      #
      # This is on by default in VS 2010, but off by default for VS
      # 2008 because of complications that it can cause with our
      # trybots etc.
      #
      # This variable may be explicitly set to 1 (enabled) or 0
      # (disabled) in ~/.gyp/include.gypi or via the GYP command line.
      # This setting will override the default.
      #
      # Note that a setting of 1 is probably suitable for most or all
      # Windows developers using VS 2008, since precompiled headers
      # provide a build speedup of 20-25%.  There are a couple of
      # small workarounds you may need to use when using VS 2008 (but
      # not 2010), see
      # http://code.google.com/p/chromium/wiki/WindowsPrecompiledHeaders
      # for details.
      'chromium_win_pch%': 0,

      # Enable plug-in installation by default.
      'enable_plugin_installation%': 1,

      # Specifies whether to use canvas_skia_skia.cc in place of platform
      # specific implementations of CanvasSkia. Affects text drawing in the
      # Chrome UI.
      # TODO(asvitkine): Enable this on all platforms and delete this flag.
      #                  http://crbug.com/105550
      'use_canvas_skia_skia%': 0,

      'conditions': [
        # TODO(epoger): Figure out how to set use_skia=1 for Mac outside of
        # the 'conditions' clause.  Initial attempts resulted in chromium and
        # webkit disagreeing on its setting.
        ['OS=="mac"', {
          'use_skia%': '<(use_skia_on_mac)',
          # Mac uses clang by default, so turn on the plugin as well.
          'clang_use_chrome_plugins%': 1,
        }, {
          'use_skia%': 1,
        }],

        # A flag for POSIX platforms
        ['OS=="win"', {
          'os_posix%': 0,
        }, {
          'os_posix%': 1,
        }],

        # A flag for BSD platforms
        ['OS=="freebsd" or OS=="openbsd"', {
          'os_bsd%': 1,
        }, {
          'os_bsd%': 0,
        }],

        # NSS usage.
        ['(OS=="linux" or OS=="freebsd" or OS=="openbsd" or OS=="solaris") and use_openssl==0', {
          'use_nss%': 1,
        }, {
          'use_nss%': 0,
        }],

        # Flags to use X11 on non-Mac POSIX platforms
        ['OS=="win" or OS=="mac" or OS=="android"', {
          'use_glib%': 0,
          'toolkit_uses_gtk%': 0,
          'use_x11%': 0,
        }, {
          # TODO(dnicoara) Wayland build should have these disabled, but
          # currently GTK and X is too spread and it's hard to completely
          # remove every dependency.
          'use_glib%': 1,
          'toolkit_uses_gtk%': 1,
          'use_x11%': 1,
        }],
        # We always use skia text rendering in Aura on Windows, since GDI
        # doesn't agree with our BackingStore.
        # TODO(beng): remove once skia text rendering is on by default.
        ['use_aura==1 and OS=="win"', {
          'enable_skia_text%': 1,
        }],
        ['use_aura==1 and OS!="win"', {
          'toolkit_uses_gtk%': 0,
        }],

        # A flag to enable or disable our compile-time dependency
        # on gnome-keyring. If that dependency is disabled, no gnome-keyring
        # support will be available. This option is useful
        # for Linux distributions and for Aura.
        ['chromeos==1 or use_aura==1', {
          'use_gnome_keyring%': 0,
        }, {
          'use_gnome_keyring%': 1,
        }],

        ['toolkit_views==0 or OS=="mac"', {
          # GTK+ and Mac wants Title Case strings
          'use_titlecase_in_grd_files%': 1,
        }],

        # Enable some hacks to support Flapper only on Chrome OS.
        ['chromeos==1', {
          'enable_flapper_hacks%': 1,
        }, {
          'enable_flapper_hacks%': 0,
        }],

        # Enable file manager extension on Chrome OS or Aura.
        ['chromeos==1 or use_aura==1', {
          'file_manager_extension%': 1,
        }, {
          'file_manager_extension%': 0,
        }],

        # ... except on Windows even with Aura.
        ['use_aura==1 and OS=="win"', {
          'file_manager_extension%': 0,
        }],

        # Enable WebUI TaskManager on Chrome OS or Aura.
        ['chromeos==1 or use_aura==1', {
          'webui_task_manager%': 1,
        }],

        ['OS=="android"', {
          'proprietary_codecs%': 1,
          'enable_webrtc%': 0,
        }],

        # Use GPU accelerated cross process image transport by default
        # on linux builds with the Aura window manager
        ['use_aura==1 and OS=="linux"', {
          'ui_compositor_image_transport%': 1,
        }, {
          'ui_compositor_image_transport%': 0,
        }],

        # Turn precompiled headers on by default for VS 2010.
        ['OS=="win" and MSVS_VERSION=="2010"', {
          'chromium_win_pch%': 1
        }],

        ['use_aura==1 or chromeos==1', {
          'enable_plugin_installation%': 0,
        }, {
          'enable_plugin_installation%': 1,
        }],

        # linux_use_gold_binary: whether to use the binary checked into
        # third_party/gold.
        ['host_arch=="x64" and OS!="android"', {
          'linux_use_gold_binary%': 1,
        }, {
          'linux_use_gold_binary%': 0,
        }],

        # linux_use_gold_flags: whether to use build flags that rely on gold.
        # On by default for x64 Linux.  Temporarily off for ChromeOS as
        # it failed on a buildbot.
        ['host_arch=="x64" and chromeos==0 and OS!="android"', {
          'linux_use_gold_flags%': 1,
        }, {
          'linux_use_gold_flags%': 0,
        }],

        # Override some defaults for lb_shell
        ['OS=="lb_shell"', {
          'remoting': 0,
          'p2p_apis': 0,
          'safe_browsing': 0,
          'toolkit_uses_gtk': 0,
          'use_x11': 0,
          'disable_sse2': 1,
          'use_libjpeg_turbo': 0,
        }],
      ],
    },

    # Copy conditionally-set variables out one scope.
    'branding%': '<(branding)',
    'buildtype%': '<(buildtype)',
    'target_arch%': '<(target_arch)',
    'host_arch%': '<(host_arch)',
    'library%': 'static_library',
    'toolkit_views%': '<(toolkit_views)',
    'ui_compositor_image_transport%': '<(ui_compositor_image_transport)',
    'use_aura%': '<(use_aura)',
    'use_ash%': '<(use_ash)',
    'use_openssl%': '<(use_openssl)',
    'use_nss%': '<(use_nss)',
    'os_bsd%': '<(os_bsd)',
    'os_posix%': '<(os_posix)',
    'use_glib%': '<(use_glib)',
    'toolkit_uses_gtk%': '<(toolkit_uses_gtk)',
    'use_skia%': '<(use_skia)',
    'use_x11%': '<(use_x11)',
    'use_gnome_keyring%': '<(use_gnome_keyring)',
    'linux_fpic%': '<(linux_fpic)',
    'enable_flapper_hacks%': '<(enable_flapper_hacks)',
    'enable_pepper_threading%': '<(enable_pepper_threading)',
    'chromeos%': '<(chromeos)',
    'chromeos_gtk%': '<(chromeos_gtk)',
    'use_virtual_keyboard%': '<(use_virtual_keyboard)',
    'use_skia_on_mac%': '<(use_skia_on_mac)',
    'use_xi2_mt%':'<(use_xi2_mt)',
    'file_manager_extension%': '<(file_manager_extension)',
    'webui_task_manager%': '<(webui_task_manager)',
    'inside_chromium_build%': '<(inside_chromium_build)',
    'fastbuild%': '<(fastbuild)',
    'dcheck_always_on%': '<(dcheck_always_on)',
    'python_ver%': '<(python_ver)',
    'armv7%': '<(armv7)',
    'arm_neon%': '<(arm_neon)',
    'sysroot%': '<(sysroot)',
    'system_libdir%': '<(system_libdir)',
    'disable_sse2%': '<(disable_sse2)',
    'component%': '<(component)',
    'use_titlecase_in_grd_files%': '<(use_titlecase_in_grd_files)',
    'use_third_party_translations%': '<(use_third_party_translations)',
    'remoting%': '<(remoting)',
    'enable_webrtc%': '<(enable_webrtc)',
    'chromium_win_pch%': '<(chromium_win_pch)',
    'p2p_apis%': '<(p2p_apis)',
    'configuration_policy%': '<(configuration_policy)',
    'safe_browsing%': '<(safe_browsing)',
    'input_speech%': '<(input_speech)',
    'notifications%': '<(notifications)',
    'clang_use_chrome_plugins%': '<(clang_use_chrome_plugins)',
    'asan%': '<(asan)',
    'order_text_section%': '<(order_text_section)',
    'enable_register_protocol_handler%': '<(enable_register_protocol_handler)',
    'enable_web_intents%': '<(enable_web_intents)',
    'enable_web_intents_tag%': '<(enable_web_intents_tag)',
    'enable_plugin_installation%': '<(enable_plugin_installation)',
    'linux_use_gold_binary%': '<(linux_use_gold_binary)',
    'linux_use_gold_flags%': '<(linux_use_gold_flags)',
    'use_canvas_skia_skia%': '<(use_canvas_skia_skia)',
    # Whether to build for Wayland display server
    'use_wayland%': 0,

    # Use system yasm instead of bundled one.
    'use_system_yasm%': 0,

    # The release channel that this build targets. This is used to restrict
    # channel-specific build options, like which installer packages to create.
    # The default is 'all', which does no channel-specific filtering.
    'channel%': 'all',

    # Override chromium_mac_pch and set it to 0 to suppress the use of
    # precompiled headers on the Mac.  Prefix header injection may still be
    # used, but prefix headers will not be precompiled.  This is useful when
    # using distcc to distribute a build to compile slaves that don't
    # share the same compiler executable as the system driving the compilation,
    # because precompiled headers rely on pointers into a specific compiler
    # executable's image.  Setting this to 0 is needed to use an experimental
    # Linux-Mac cross compiler distcc farm.
    'chromium_mac_pch%': 1,

    # Mac OS X SDK and deployment target support.
    # The SDK identifies the version of the system headers that will be used,
    # and corresponds to the MAC_OS_X_VERSION_MAX_ALLOWED compile-time macro.
    # "Maximum allowed" refers to the operating system version whose APIs are
    # available in the headers.
    # The deployment target identifies the minimum system version that the
    # built products are expected to function on.  It corresponds to the
    # MAC_OS_X_VERSION_MIN_REQUIRED compile-time macro.
    # To ensure these macros are available, #include <AvailabilityMacros.h>.
    # Additional documentation on these macros is available at
    # http://developer.apple.com/mac/library/technotes/tn2002/tn2064.html#SECTION3
    # Chrome normally builds with the Mac OS X 10.5 SDK and sets the
    # deployment target to 10.5.  Other projects, such as O3D, may override
    # these defaults.
    'mac_sdk%': '10.5',
    'mac_deployment_target%': '10.5',

    # Set to 1 to enable code coverage.  In addition to build changes
    # (e.g. extra CFLAGS), also creates a new target in the src/chrome
    # project file called "coverage".
    # Currently ignored on Windows.
    'coverage%': 0,

    # Although base/allocator lets you select a heap library via an
    # environment variable, the libcmt shim it uses sometimes gets in
    # the way.  To disable it entirely, and switch to normal msvcrt, do e.g.
    #  'win_use_allocator_shim': 0,
    #  'win_release_RuntimeLibrary': 2
    # to ~/.gyp/include.gypi, gclient runhooks --force, and do a release build.
    'win_use_allocator_shim%': 1, # 1 = shim allocator via libcmt; 0 = msvcrt

    # Whether usage of OpenMAX is enabled.
    'enable_openmax%': 0,

    # Whether proprietary audio/video codecs are assumed to be included with
    # this build (only meaningful if branding!=Chrome).
    'proprietary_codecs%': 0,

    # TODO(bradnelson): eliminate this when possible.
    # To allow local gyp files to prevent release.vsprops from being included.
    # Yes(1) means include release.vsprops.
    # Once all vsprops settings are migrated into gyp, this can go away.
    'msvs_use_common_release%': 1,

    # TODO(bradnelson): eliminate this when possible.
    # To allow local gyp files to override additional linker options for msvs.
    # Yes(1) means set use the common linker options.
    'msvs_use_common_linker_extras%': 1,

    # TODO(sgk): eliminate this if possible.
    # It would be nicer to support this via a setting in 'target_defaults'
    # in chrome/app/locales/locales.gypi overriding the setting in the
    # 'Debug' configuration in the 'target_defaults' dict below,
    # but that doesn't work as we'd like.
    'msvs_debug_link_incremental%': '2',

    # Needed for some of the largest modules.
    'msvs_debug_link_nonincremental%': '1',

    # Turn on Use Library Dependency Inputs for linking chrome.dll on Windows
    # to get incremental linking to be faster in debug builds.
    'incremental_chrome_dll%': '<!(python <(DEPTH)/tools/win/supalink/check_installed.py)',

    # This is the location of the sandbox binary. Chrome looks for this before
    # running the zygote process. If found, and SUID, it will be used to
    # sandbox the zygote process and, thus, all renderer processes.
    'linux_sandbox_path%': '',

    # Set this to true to enable SELinux support.
    'selinux%': 0,

    # Set this to true when building with Clang.
    # See http://code.google.com/p/chromium/wiki/Clang for details.
    'clang%': 0,
    'make_clang_dir%': 'third_party/llvm-build/Release+Asserts',

    # These two variables can be set in GYP_DEFINES while running
    # |gclient runhooks| to let clang run a plugin in every compilation.
    # Only has an effect if 'clang=1' is in GYP_DEFINES as well.
    # Example:
    #     GYP_DEFINES='clang=1 clang_load=/abs/path/to/libPrintFunctionNames.dylib clang_add_plugin=print-fns' gclient runhooks

    'clang_load%': '',
    'clang_add_plugin%': '',

    # The default type of gtest.
    'gtest_target_type%': 'executable',

    # Enable sampling based profiler.
    # See http://google-perftools.googlecode.com/svn/trunk/doc/cpuprofile.html
    'profiling%': '0',

    # Enable strict glibc debug mode.
    'glibcxx_debug%': 0,

    # Override whether we should use Breakpad on Linux. I.e. for Chrome bot.
    'linux_breakpad%': 0,
    # And if we want to dump symbols for Breakpad-enabled builds.
    'linux_dump_symbols%': 0,
    # And if we want to strip the binary after dumping symbols.
    'linux_strip_binary%': 0,
    # Strip the test binaries needed for Linux reliability tests.
    'linux_strip_reliability_tests%': 0,

    # Enable TCMalloc.
    'linux_use_tcmalloc%': 1,

    # Disable TCMalloc's debugallocation.
    'linux_use_debugallocation%': 0,

    # Disable TCMalloc's heapchecker.
    'linux_use_heapchecker%': 0,

    # Disable shadow stack keeping used by heapcheck to unwind the stacks
    # better.
    'linux_keep_shadow_stacks%': 0,

    # Set to 1 to link against libgnome-keyring instead of using dlopen().
    'linux_link_gnome_keyring%': 0,
    # Set to 1 to link against gsettings APIs instead of using dlopen().
    'linux_link_gsettings%': 0,

    # Set Thumb compilation flags.
    'arm_thumb%': 0,

    # Set ARM fpu compilation flags (only meaningful if armv7==1 and
    # arm_neon==0).
    'arm_fpu%': 'vfpv3',

    # Enable new NPDevice API.
    'enable_new_npdevice_api%': 0,

    # Enable EGLImage support in OpenMAX
    'enable_eglimage%': 1,

    # Enable a variable used elsewhere throughout the GYP files to determine
    # whether to compile in the sources for the GPU plugin / process.
    'enable_gpu%': 1,

    # .gyp files or targets should set chromium_code to 1 if they build
    # Chromium-specific code, as opposed to external code.  This variable is
    # used to control such things as the set of warnings to enable, and
    # whether warnings are treated as errors.
    'chromium_code%': 0,

    'release_valgrind_build%': 0,

    # TODO(thakis): Make this a blacklist instead, http://crbug.com/101600
    'enable_wexit_time_destructors%': 0,

    # Set to 1 to compile with the built in pdf viewer.
    'internal_pdf%': 0,

    # This allows to use libcros from the current system, ie. /usr/lib/
    # The cros_api will be pulled in as a static library, and all headers
    # from the system include dirs.
    'system_libcros%': 0,

    # NOTE: When these end up in the Mac bundle, we need to replace '-' for '_'
    # so Cocoa is happy (http://crbug.com/20441).
    'locales': [
      'am', 'ar', 'bg', 'bn', 'ca', 'cs', 'da', 'de', 'el', 'en-GB',
      'en-US', 'es-419', 'es', 'et', 'fa', 'fi', 'fil', 'fr', 'gu', 'he',
      'hi', 'hr', 'hu', 'id', 'it', 'ja', 'kn', 'ko', 'lt', 'lv',
      'ml', 'mr', 'ms', 'nb', 'nl', 'pl', 'pt-BR', 'pt-PT', 'ro', 'ru',
      'sk', 'sl', 'sr', 'sv', 'sw', 'ta', 'te', 'th', 'tr', 'uk',
      'vi', 'zh-CN', 'zh-TW',
    ],

    # Pseudo locales are special locales which are used for testing and
    # debugging. They don't get copied to the final app. For more info,
    # check out https://sites.google.com/a/chromium.org/dev/Home/fake-bidi
    'pseudo_locales': [
      'fake-bidi',
    ],

    'grit_defines': [],

    # If debug_devtools is set to 1, JavaScript files for DevTools are
    # stored as is and loaded from disk. Otherwise, a concatenated file
    # is stored in resources.pak. It is still possible to load JS files
    # from disk by passing --debug-devtools cmdline switch.
    'debug_devtools%': 0,

    # The Java Bridge is not compiled in by default.
    'java_bridge%': 0,

    # This flag is only used when disable_nacl==0 and disables all those
    # subcomponents which would require the installation of a native_client
    # untrusted toolchain.
    'disable_nacl_untrusted%': 0,

    # Disable Dart by default.
    'enable_dart%': 0,

    'conditions': [
      # Used to disable Native Client at compile time, for platforms where it
      # isn't supported (ARM)
      ['target_arch=="arm" and chromeos == 1', {
        'disable_nacl%': 1,
       }, {
        'disable_nacl%': 0,
      }],
      ['os_posix==1 and OS!="mac" and OS!="android"', {
        # This will set gcc_version to XY if you are running gcc X.Y.*.
        # This is used to tweak build flags for gcc 4.4.
        'gcc_version%': '<!(python <(DEPTH)/build/compiler_version.py)',
        # Figure out the python architecture to decide if we build pyauto.
        'python_arch%': '<!(<(DEPTH)/build/linux/python_arch.sh <(sysroot)/usr/<(system_libdir)/libpython<(python_ver).so.1.0)',
        'conditions': [
          ['branding=="Chrome"', {
            'linux_breakpad%': 1,
          }],
          # All Chrome builds have breakpad symbols, but only process the
          # symbols from official builds.
          ['(branding=="Chrome" and buildtype=="Official")', {
            'linux_dump_symbols%': 1,
          }],
        ],
      }],  # os_posix==1 and OS!="mac" and OS!="android"
      ['OS=="android"', {
        # Location of Android NDK.
        'variables': {
          'variables': {
            'android_ndk_root%': '<!(/bin/echo -n $ANDROID_NDK_ROOT)',
            'android_target_arch%': 'arm',  # target_arch in android terms.

            # Switch between different build types, currently only '0' is
            # supported.
            'android_build_type%': 0,
          },
          'android_ndk_root%': '<(android_ndk_root)',
          'android_ndk_sysroot': '<(android_ndk_root)/platforms/android-9/arch-<(android_target_arch)',
          'android_build_type%': '<(android_build_type)',
        },
        'android_ndk_root%': '<(android_ndk_root)',
        'android_ndk_sysroot': '<(android_ndk_sysroot)',
        'android_ndk_include': '<(android_ndk_sysroot)/usr/include',
        'android_ndk_lib': '<(android_ndk_sysroot)/usr/lib',

        # Uses Android's crash report system
        'linux_breakpad%': 0,

        # Always uses openssl.
        'use_openssl%': 1,

        'proprietary_codecs%': '<(proprietary_codecs)',
        'safe_browsing%': 0,
        'configuration_policy%': 0,
        'input_speech%': 0,
        'java_bridge%': 1,
        'notifications%': 0,

        # Builds the gtest targets as a shared_library.
        # TODO(michaelbai): Use the fixed value 'shared_library' once it
        # is fully supported.
        'gtest_target_type%': '<(gtest_target_type)',

        # Uses system APIs for decoding audio and video.
        'use_libffmpeg%': '0',

        # Always use the chromium skia. The use_system_harfbuzz needs to
        # match use_system_skia.
        'use_system_skia%': '0',
        'use_system_harfbuzz%': '0',

        # Use the system icu.
        'use_system_icu%': 0,

        # Choose static link by build type.
        'conditions': [
          ['android_build_type==0', {
            'static_link_system_icu%': 1,
          }, {
            'static_link_system_icu%': 0,
          }],
        ],
        # Enable to use system sqlite.
        'use_system_sqlite%': '<(android_build_type)',
        # Enable to use system libjpeg.
        'use_system_libjpeg%': '<(android_build_type)',
        # Enable to use the system libexpat.
        'use_system_libexpat%': '<(android_build_type)',
        # Enable to use the system stlport, otherwise statically
        # link the NDK one?
        'use_system_stlport%': '<(android_build_type)',
        # Copy it out one scope.
        'android_build_type%': '<(android_build_type)',
      }],  # OS=="android"
      ['OS=="mac"', {
        # Enable clang on mac by default!
        'clang%': 1,
        # Compile in Breakpad support by default so that it can be
        # tested, even if it is not enabled by default at runtime.
        'mac_breakpad_compiled_in%': 1,
        'conditions': [
          # mac_product_name is set to the name of the .app bundle as it should
          # appear on disk.  This duplicates data from
          # chrome/app/theme/chromium/BRANDING and
          # chrome/app/theme/google_chrome/BRANDING, but is necessary to get
          # these names into the build system.
          ['branding=="Chrome"', {
            'mac_product_name%': 'Google Chrome',
          }, { # else: branding!="Chrome"
            'mac_product_name%': 'Chromium',
          }],

          ['branding=="Chrome" and buildtype=="Official"', {
            # Enable uploading crash dumps.
            'mac_breakpad_uploads%': 1,
            # Enable dumping symbols at build time for use by Mac Breakpad.
            'mac_breakpad%': 1,
            # Enable Keystone auto-update support.
            'mac_keystone%': 1,
          }, { # else: branding!="Chrome" or buildtype!="Official"
            'mac_breakpad_uploads%': 0,
            'mac_breakpad%': 0,
            'mac_keystone%': 0,
          }],
        ],
      }],  # OS=="mac"

      ['OS=="win"', {
        'conditions': [
          ['component=="shared_library"', {
            'win_use_allocator_shim%': 0,
          }],
          # Whether to use multiple cores to compile with visual studio. This is
          # optional because it sometimes causes corruption on VS 2005.
          # It is on by default on VS 2008 and off on VS 2005.
          ['MSVS_VERSION=="2005"', {
            'msvs_multi_core_compile%': 0,
          },{
            'msvs_multi_core_compile%': 1,
          }],
          # Don't do incremental linking for large modules on 32-bit.
          ['MSVS_OS_BITS==32', {
            'msvs_large_module_debug_link_mode%': '1',  # No
          },{
            'msvs_large_module_debug_link_mode%': '2',  # Yes
          }],
          ['MSVS_VERSION=="2010e" or MSVS_VERSION=="2008e" or MSVS_VERSION=="2005e"', {
            'msvs_express%': 1,
            'secure_atl%': 0,
          },{
            'msvs_express%': 0,
            'secure_atl%': 1,
          }],
        ],
        'nacl_win64_defines': [
          # This flag is used to minimize dependencies when building
          # Native Client loader for 64-bit Windows.
          'NACL_WIN64',
        ],
      }],

      ['os_posix==1 and chromeos==0 and target_arch!="arm"', {
        'use_cups%': 1,
      }, {
        'use_cups%': 0,
      }],

      ['OS=="lb_shell"', {
        'disable_nacl': 1,
        'use_openssl': 1,
        'use_cups': 0,
        'javascript_engine': 'JavaScriptCore',
      }],

      # Set the relative path from this file to the GYP file of the JPEG
      # library used by Chromium.
      ['use_libjpeg_turbo==1', {
        'libjpeg_gyp_path': '../third_party/libjpeg_turbo/libjpeg.gyp',
      }, {
        'libjpeg_gyp_path': '../third_party/libjpeg/libjpeg.gyp',
      }],  # use_libjpeg_turbo==1

      # Options controlling the use of GConf (the classic GNOME configuration
      # system) and GIO, which contains GSettings (the new GNOME config system).
      ['chromeos==1', {
        'use_gconf%': 0,
        'use_gio%': 0,
      }, {
        'use_gconf%': 1,
        'use_gio%': 1,
      }],

      # Set up -D and -E flags passed into grit.
      ['branding=="Chrome"', {
        # TODO(mmoss) The .grd files look for _google_chrome, but for
        # consistency they should look for google_chrome_build like C++.
        'grit_defines': ['-D', '_google_chrome',
                         '-E', 'CHROMIUM_BUILD=google_chrome'],
      }, {
        'grit_defines': ['-D', '_chromium',
                         '-E', 'CHROMIUM_BUILD=chromium'],
      }],
      ['chromeos==1', {
        'grit_defines': ['-D', 'chromeos'],
      }],
      ['toolkit_views==1', {
        'grit_defines': ['-D', 'toolkit_views'],
      }],
      ['use_aura==1', {
        'grit_defines': ['-D', 'use_aura'],
      }],
      ['use_ash==1', {
        'grit_defines': ['-D', 'use_ash'],
      }],
      ['use_nss==1', {
        'grit_defines': ['-D', 'use_nss'],
      }],
      ['use_virtual_keyboard==1', {
        'grit_defines': ['-D', 'use_virtual_keyboard'],
      }],
      ['file_manager_extension==1', {
        'grit_defines': ['-D', 'file_manager_extension'],
      }],
      ['webui_task_manager==1', {
        'grit_defines': ['-D', 'webui_task_manager'],
      }],
      ['remoting==1', {
        'grit_defines': ['-D', 'remoting'],
      }],
      ['use_titlecase_in_grd_files==1', {
        'grit_defines': ['-D', 'use_titlecase'],
      }],
      ['use_third_party_translations==1', {
        'grit_defines': ['-D', 'use_third_party_translations'],
        'locales': [
          'ast', 'bs', 'ca@valencia', 'en-AU', 'eo', 'eu', 'gl', 'hy', 'ia',
          'ka', 'ku', 'kw', 'ms', 'ug'
        ],
      }],
      ['OS=="android"', {
        'grit_defines': ['-D', 'android'],
      }],
      ['clang_use_chrome_plugins==1', {
        'clang_chrome_plugins_flags':
            '<!(<(DEPTH)/tools/clang/scripts/plugin_flags.sh)',
      }],

      # Set use_ibus to 1 to enable ibus support.
      ['use_virtual_keyboard==1 and chromeos==1', {
        'use_ibus%': 1,
      }, {
        'use_ibus%': 0,
      }],

      ['enable_register_protocol_handler==1', {
        'grit_defines': ['-D', 'enable_register_protocol_handler'],
      }],

      ['enable_web_intents_tag==1', {
        'grit_defines': ['-D', 'enable_web_intents_tag'],
      }],

      ['asan==1', {
        'clang%': 1,
        # Do not use Chrome plugins for Clang. The Clang version in
        # third_party/asan may be different from the default one.
        'clang_use_chrome_plugins%': 0,
      }],
    ],
    # List of default apps to install in new profiles.  The first list contains
    # the source files as found in svn.  The second list, used only for linux,
    # contains the destination location for each of the files.  When a crx
    # is added or removed from the list, the chrome/browser/resources/
    # default_apps/external_extensions.json file must also be updated.
    'default_apps_list': [
      'browser/resources/default_apps/external_extensions.json',
      'browser/resources/default_apps/gmail.crx',
      'browser/resources/default_apps/search.crx',
      'browser/resources/default_apps/youtube.crx',
    ],
    'default_apps_list_linux_dest': [
      '<(PRODUCT_DIR)/default_apps/external_extensions.json',
      '<(PRODUCT_DIR)/default_apps/gmail.crx',
      '<(PRODUCT_DIR)/default_apps/search.crx',
      '<(PRODUCT_DIR)/default_apps/youtube.crx',
    ],
  },
  'target_defaults': {
    'variables': {
      # The condition that operates on chromium_code is in a target_conditions
      # section, and will not have access to the default fallback value of
      # chromium_code at the top of this file, or to the chromium_code
      # variable placed at the root variables scope of .gyp files, because
      # those variables are not set at target scope.  As a workaround,
      # if chromium_code is not set at target scope, define it in target scope
      # to contain whatever value it has during early variable expansion.
      # That's enough to make it available during target conditional
      # processing.
      'chromium_code%': '<(chromium_code)',

      # See http://gcc.gnu.org/onlinedocs/gcc-4.4.2/gcc/Optimize-Options.html
      'mac_release_optimization%': '3', # Use -O3 unless overridden
      'mac_debug_optimization%': '0',   # Use -O0 unless overridden

      # See http://msdn.microsoft.com/en-us/library/aa652360(VS.71).aspx
      'win_release_Optimization%': '2', # 2 = /Os
      'win_debug_Optimization%': '0',   # 0 = /Od

      # See http://msdn.microsoft.com/en-us/library/2kxx5t2c(v=vs.80).aspx
      # Tri-state: blank is default, 1 on, 0 off
      'win_release_OmitFramePointers%': '1',
      # Tri-state: blank is default, 1 on, 0 off
      'win_debug_OmitFramePointers%': '',

      # See http://msdn.microsoft.com/en-us/library/8wtf2dfz(VS.71).aspx
      'win_debug_RuntimeChecks%': '3',    # 3 = all checks enabled, 0 = off

      # See http://msdn.microsoft.com/en-us/library/47238hez(VS.71).aspx
      'win_debug_InlineFunctionExpansion%': '',    # empty = default, 0 = off,
      'win_release_InlineFunctionExpansion%': '2', # 1 = only __inline, 2 = max

      # VS inserts quite a lot of extra checks to algorithms like
      # std::partial_sort in Debug build which make them O(N^2)
      # instead of O(N*logN). This is particularly slow under memory
      # tools like ThreadSanitizer so we want it to be disablable.
      # See http://msdn.microsoft.com/en-us/library/aa985982(v=VS.80).aspx
      'win_debug_disable_iterator_debugging%': '0',

      'release_extra_cflags%': '',
      'debug_extra_cflags%': '',

      'release_valgrind_build%': '<(release_valgrind_build)',

      # the non-qualified versions are widely assumed to be *nix-only
      'win_release_extra_cflags%': '',
      'win_debug_extra_cflags%': '',

      # TODO(thakis): Make this a blacklist instead, http://crbug.com/101600
      'enable_wexit_time_destructors%': '<(enable_wexit_time_destructors)',

      # Only used by Windows build for now.  Can be used to build into a
      # differet output directory, e.g., a build_dir_prefix of VS2010_ would
      # output files in src/build/VS2010_{Debug,Release}.
      'build_dir_prefix%': '',

      'conditions': [
        ['OS=="win" and component=="shared_library"', {
          # See http://msdn.microsoft.com/en-us/library/aa652367.aspx
          'win_release_RuntimeLibrary%': '2', # 2 = /MT (nondebug DLL)
          'win_debug_RuntimeLibrary%': '3',   # 3 = /MTd (debug DLL)
        }, {
          # See http://msdn.microsoft.com/en-us/library/aa652367.aspx
          'win_release_RuntimeLibrary%': '0', # 0 = /MT (nondebug static)
          'win_debug_RuntimeLibrary%': '1',   # 1 = /MTd (debug static)
        }],
      ],
    },
    'conditions': [
      ['OS!="lb_shell"', {
        'default_configuration': 'Debug', # LBPS3 provides its own configurations
      }],
      ['branding=="Chrome"', {
        'defines': ['GOOGLE_CHROME_BUILD'],
      }, {  # else: branding!="Chrome"
        'defines': ['CHROMIUM_BUILD'],
      }],
      ['component=="shared_library"', {
        'defines': ['COMPONENT_BUILD'],
      }],
      ['component=="shared_library" and incremental_chrome_dll==1', {
        # TODO(dpranke): We can't incrementally link chrome when
        # content is being built as a DLL because chrome links in
        # webkit_glue and webkit_glue depends on symbols defined in
        # content. We can remove this when we fix glue.
        # See http://code.google.com/p/chromium/issues/detail?id=98755 .
        'defines': ['COMPILE_CONTENT_STATICALLY'],
      }],
      ['toolkit_views==1', {
        'defines': ['TOOLKIT_VIEWS=1'],
      }],
      ['ui_compositor_image_transport==1', {
        'defines': ['UI_COMPOSITOR_IMAGE_TRANSPORT'],
      }],
      ['use_aura==1', {
        'defines': ['USE_AURA=1'],
      }],
      ['use_ash==1', {
        'defines': ['USE_ASH=1'],
      }],
      ['use_nss==1', {
        'defines': ['USE_NSS=1'],
      }],
      ['toolkit_uses_gtk==1', {
        'defines': ['TOOLKIT_USES_GTK=1'],
      }],
      ['toolkit_uses_gtk==1 and toolkit_views==0', {
        # TODO(erg): We are progressively sealing up use of deprecated features
        # in gtk in preparation for an eventual porting to gtk3.
        'defines': ['GTK_DISABLE_SINGLE_INCLUDES=1'],
      }],
      ['chromeos==1', {
        'defines': ['OS_CHROMEOS=1'],
      }],
      ['use_virtual_keyboard==1', {
        'defines': ['USE_VIRTUAL_KEYBOARD=1'],
      }],
      ['use_xi2_mt!=0', {
        'defines': ['USE_XI2_MT=<(use_xi2_mt)'],
      }],
      ['use_wayland==1', {
        'defines': ['USE_WAYLAND=1', 'WL_EGL_PLATFORM=1'],
      }],
      ['file_manager_extension==1', {
        'defines': ['FILE_MANAGER_EXTENSION=1'],
      }],
      ['webui_task_manager==1', {
        'defines': ['WEBUI_TASK_MANAGER=1'],
      }],
      ['profiling==1', {
        'defines': ['ENABLE_PROFILING=1'],
      }],
      ['OS=="linux" and glibcxx_debug==1', {
        'defines': ['_GLIBCXX_DEBUG=1',],
        'cflags_cc!': ['-fno-rtti'],
        'cflags_cc+': ['-frtti', '-g'],
      }],
      ['remoting==1', {
        'defines': ['ENABLE_REMOTING=1'],
      }],
      ['enable_webrtc==1', {
        'defines': ['ENABLE_WEBRTC=1'],
      }],
      ['p2p_apis==1', {
        'defines': ['ENABLE_P2P_APIS=1'],
      }],
      ['proprietary_codecs==1', {
        'defines': ['USE_PROPRIETARY_CODECS'],
      }],
      ['enable_flapper_hacks==1', {
        'defines': ['ENABLE_FLAPPER_HACKS=1'],
      }],
      ['enable_pepper_threading==1', {
        'defines': ['ENABLE_PEPPER_THREADING'],
      }],
      ['configuration_policy==1', {
        'defines': ['ENABLE_CONFIGURATION_POLICY'],
      }],
      ['input_speech==1', {
        'defines': ['ENABLE_INPUT_SPEECH'],
      }],
      ['notifications==1', {
        'defines': ['ENABLE_NOTIFICATIONS'],
      }],
      ['fastbuild!=0', {

        'conditions': [
          # For Windows and Mac, we don't genererate debug information.
          ['OS=="win" or OS=="mac"', {
            'msvs_settings': {
              'VCLinkerTool': {
                'GenerateDebugInformation': 'false',
              },
              'VCCLCompilerTool': {
                'DebugInformationFormat': '0',
              }
            },
            'xcode_settings': {
              'GCC_GENERATE_DEBUGGING_SYMBOLS': 'NO',
            },
          }, { # else: OS != "win", generate less debug information.
            'variables': {
              'debug_extra_cflags': '-g1',
            },
          }],
          # Clang creates chubby debug information, which makes linking very
          # slow. For now, don't create debug information with clang.  See
          # http://crbug.com/70000
          ['OS=="linux" and clang==1', {
            'variables': {
              'debug_extra_cflags': '-g0',
            },
          }],
        ],  # conditions for fastbuild.
      }],  # fastbuild!=0
      ['dcheck_always_on!=0', {
        'defines': ['DCHECK_ALWAYS_ON=1'],
      }],  # dcheck_always_on!=0
      ['selinux==1', {
        'defines': ['CHROMIUM_SELINUX=1'],
      }],
      ['win_use_allocator_shim==0', {
        'conditions': [
          ['OS=="win"', {
            'defines': ['NO_TCMALLOC'],
          }],
        ],
      }],
      ['enable_gpu==1', {
        'defines': [
          'ENABLE_GPU=1',
        ],
      }],
      ['use_openssl==1', {
        'defines': [
          'USE_OPENSSL=1',
        ],
      }],
      ['enable_eglimage==1', {
        'defines': [
          'ENABLE_EGLIMAGE=1',
        ],
      }],
      ['use_skia==1', {
        'defines': [
          'USE_SKIA=1',
        ],
      }],
      ['coverage!=0', {
        'conditions': [
          ['OS=="mac"', {
            'xcode_settings': {
              'GCC_INSTRUMENT_PROGRAM_FLOW_ARCS': 'YES',  # -fprofile-arcs
              'GCC_GENERATE_TEST_COVERAGE_FILES': 'YES',  # -ftest-coverage
            },
            # Add -lgcov for types executable, shared_library, and
            # loadable_module; not for static_library.
            # This is a delayed conditional.
            'target_conditions': [
              ['_type!="static_library"', {
                'xcode_settings': { 'OTHER_LDFLAGS': [ '-lgcov' ] },
              }],
            ],
          }],
          ['OS=="linux" or OS=="android"', {
            'cflags': [ '-ftest-coverage',
                        '-fprofile-arcs' ],
            'link_settings': { 'libraries': [ '-lgcov' ] },
          }],
          # Finally, for Windows, we simply turn on profiling.
          ['OS=="win"', {
            'msvs_settings': {
              'VCLinkerTool': {
                'Profile': 'true',
              },
              'VCCLCompilerTool': {
                # /Z7, not /Zi, so coverage is happyb
                'DebugInformationFormat': '1',
                'AdditionalOptions': ['/Yd'],
              }
            }
         }],  # OS==win
        ],  # conditions for coverage
      }],  # coverage!=0
      ['OS=="win"', {
        'defines': [
          '__STD_C',
          '_CRT_SECURE_NO_DEPRECATE',
          '_SCL_SECURE_NO_DEPRECATE',
        ],
        'include_dirs': [
          '<(DEPTH)/third_party/wtl/include',
        ],
      }],  # OS==win
      ['enable_register_protocol_handler==1', {
        'defines': [
          'ENABLE_REGISTER_PROTOCOL_HANDLER=1',
        ],
      }],
      ['enable_web_intents==1', {
        'defines': [
          'ENABLE_WEB_INTENTS=1',
        ],
      }],
      ['OS=="win" and branding=="Chrome"', {
        'defines': ['ENABLE_SWIFTSHADER'],
      }],
      ['enable_dart==1', {
        'defines': ['WEBKIT_USING_DART=1'],
      }],
      ['enable_plugin_installation==1', {
        'defines': ['ENABLE_PLUGIN_INSTALLATION=1'],
      }],
    ],  # conditions for 'target_defaults'
    'target_conditions': [
      ['enable_wexit_time_destructors==1', {
        'conditions': [
          [ 'clang==1', {
            'cflags': [
              '-Wexit-time-destructors',
            ],
            'xcode_settings': {
              'WARNING_CFLAGS': [
                '-Wexit-time-destructors',
              ],
            },
          }],
        ],
      }],
      ['chromium_code==0', {
        'conditions': [
          [ 'os_posix==1 and OS!="mac"', {
            # We don't want to get warnings from third-party code,
            # so remove any existing warning-enabling flags like -Wall.
            'cflags!': [
              '-Wall',
              '-Wextra',
              '-Werror',
            ],
            'cflags_cc': [
              # Don't warn about hash_map in third-party code.
              '-Wno-deprecated',
            ],
            'cflags': [
              # Don't warn about printf format problems.
              # This is off by default in gcc but on in Ubuntu's gcc(!).
              '-Wno-format',
            ],
            'cflags_cc!': [
              # TODO(fischman): remove this.
              # http://code.google.com/p/chromium/issues/detail?id=90453
              '-Wsign-compare',
            ]
          }],
          [ 'os_posix==1 and os_bsd!=1 and OS!="mac" and OS!="android"', {
            'cflags': [
              # Don't warn about ignoring the return value from e.g. close().
              # This is off by default in some gccs but on by default in others.
              # BSD systems do not support this option, since they are usually
              # using gcc 4.2.1, which does not have this flag yet.
              '-Wno-unused-result',
            ],
          }],
          [ 'OS=="win"', {
            'defines': [
              '_CRT_SECURE_NO_DEPRECATE',
              '_CRT_NONSTDC_NO_WARNINGS',
              '_CRT_NONSTDC_NO_DEPRECATE',
              '_SCL_SECURE_NO_DEPRECATE',
            ],
            'msvs_disabled_warnings': [4800],
            'msvs_settings': {
              'VCCLCompilerTool': {
                'WarningLevel': '3',
                'WarnAsError': 'false', # TODO(maruel): Enable it.
                'Detect64BitPortabilityProblems': 'false',
              },
            },
          }],
          # TODO(darin): Unfortunately, some third_party code depends on base/
          [ 'OS=="win" and component=="shared_library"', {
            'msvs_disabled_warnings': [
              4251,  # class 'std::xx' needs to have dll-interface.
            ],
          }],
          [ 'OS=="mac"', {
            'xcode_settings': {
              'GCC_TREAT_WARNINGS_AS_ERRORS': 'NO',
              'WARNING_CFLAGS!': ['-Wall', '-Wextra'],
            },
          }],
        ],
      }, {
        'includes': [
           # Rules for excluding e.g. foo_win.cc from the build on non-Windows.
          'filename_rules.gypi',
        ],
        # In Chromium code, we define __STDC_FORMAT_MACROS in order to get the
        # C99 macros on Mac and Linux.
        'defines': [
          '__STDC_FORMAT_MACROS',
        ],
        'conditions': [
          ['OS=="win"', {
            # turn on warnings for signed/unsigned mismatch on chromium code.
            'msvs_settings': {
              'VCCLCompilerTool': {
                'AdditionalOptions': ['/we4389'],
              },
            },
          }],
          ['OS=="win" and component=="shared_library"', {
            'msvs_disabled_warnings': [
              4251,  # class 'std::xx' needs to have dll-interface.
            ],
          }],
        ],
      }],
    ],  # target_conditions for 'target_defaults'
    'configurations': {
      # VCLinkerTool LinkIncremental values below:
      #   0 == default
      #   1 == /INCREMENTAL:NO
      #   2 == /INCREMENTAL
      # Debug links incremental, Release does not.
      #
      # Abstract base configurations to cover common attributes.
      #
      'Common_Base': {
        'abstract': 1,
        'msvs_configuration_attributes': {
          'OutputDirectory': '<(DEPTH)\\build\\<(build_dir_prefix)$(ConfigurationName)',
          'IntermediateDirectory': '$(OutDir)\\obj\\$(ProjectName)',
          'CharacterSet': '1',
        },
      },
      'x86_Base': {
        'abstract': 1,
        'msvs_settings': {
          'VCLinkerTool': {
            'TargetMachine': '1',
          },
        },
        'msvs_configuration_platform': 'Win32',
      },
      'x64_Base': {
        'abstract': 1,
        'msvs_configuration_platform': 'x64',
        'msvs_settings': {
          'VCLinkerTool': {
            'TargetMachine': '17', # x86 - 64
            'AdditionalLibraryDirectories!':
              ['<(DEPTH)/third_party/platformsdk_win7/files/Lib'],
            'AdditionalLibraryDirectories':
              ['<(DEPTH)/third_party/platformsdk_win7/files/Lib/x64'],
          },
          'VCLibrarianTool': {
            'AdditionalLibraryDirectories!':
              ['<(DEPTH)/third_party/platformsdk_win7/files/Lib'],
            'AdditionalLibraryDirectories':
              ['<(DEPTH)/third_party/platformsdk_win7/files/Lib/x64'],
          },
        },
        'defines': [
          # Not sure if tcmalloc works on 64-bit Windows.
          'NO_TCMALLOC',
        ],
      },
      'Debug_Base': {
        'abstract': 1,
        'defines': [
          'DYNAMIC_ANNOTATIONS_ENABLED=1',
          'WTF_USE_DYNAMIC_ANNOTATIONS=1',
        ],
        'xcode_settings': {
          'COPY_PHASE_STRIP': 'NO',
          'GCC_OPTIMIZATION_LEVEL': '<(mac_debug_optimization)',
          'OTHER_CFLAGS': [
            '<@(debug_extra_cflags)',
          ],
        },
        'msvs_settings': {
          'VCCLCompilerTool': {
            'Optimization': '<(win_debug_Optimization)',
            'PreprocessorDefinitions': ['_DEBUG'],
            'BasicRuntimeChecks': '<(win_debug_RuntimeChecks)',
            'RuntimeLibrary': '<(win_debug_RuntimeLibrary)',
            'conditions': [
              # According to MSVS, InlineFunctionExpansion=0 means
              # "default inlining", not "/Ob0".
              # Thus, we have to handle InlineFunctionExpansion==0 separately.
              ['win_debug_InlineFunctionExpansion==0', {
                'AdditionalOptions': ['/Ob0'],
              }],
              ['win_debug_InlineFunctionExpansion!=""', {
                'InlineFunctionExpansion':
                  '<(win_debug_InlineFunctionExpansion)',
              }],
              ['win_debug_disable_iterator_debugging==1', {
                'PreprocessorDefinitions': ['_HAS_ITERATOR_DEBUGGING=0'],
              }],

              # if win_debug_OmitFramePointers is blank, leave as default
              ['win_debug_OmitFramePointers==1', {
                'OmitFramePointers': 'true',
              }],
              ['win_debug_OmitFramePointers==0', {
                'OmitFramePointers': 'false',
                # The above is not sufficient (http://crbug.com/106711): it
                # simply eliminates an explicit "/Oy", but both /O2 and /Ox
                # perform FPO regardless, so we must explicitly disable.
                # We still want the false setting above to avoid having
                # "/Oy /Oy-" and warnings about overriding.
                'AdditionalOptions': ['/Oy-'],
              }],
            ],
            'AdditionalOptions': [ '<@(win_debug_extra_cflags)', ],
          },
          'VCLinkerTool': {
            'LinkIncremental': '<(msvs_debug_link_incremental)',
            # ASLR makes debugging with windbg difficult because Chrome.exe and
            # Chrome.dll share the same base name. As result, windbg will
            # name the Chrome.dll module like chrome_<base address>, where
            # <base address> typically changes with each launch. This in turn
            # means that breakpoints in Chrome.dll don't stick from one launch
            # to the next. For this reason, we turn ASLR off in debug builds.
            # Note that this is a three-way bool, where 0 means to pick up
            # the default setting, 1 is off and 2 is on.
            'RandomizedBaseAddress': 1,
          },
          'VCResourceCompilerTool': {
            'PreprocessorDefinitions': ['_DEBUG'],
          },
        },
        'conditions': [
          ['OS=="linux"', {
            'cflags': [
              '<@(debug_extra_cflags)',
            ],
          }],
          ['release_valgrind_build==0', {
            'xcode_settings': {
              'OTHER_CFLAGS': [
                '-fstack-protector-all',  # Implies -fstack-protector
              ],
            },
          }],
        ],
      },
      'Release_Base': {
        'abstract': 1,
        'defines': [
          'NDEBUG',
        ],
        'xcode_settings': {
          'DEAD_CODE_STRIPPING': 'YES',  # -Wl,-dead_strip
          'GCC_OPTIMIZATION_LEVEL': '<(mac_release_optimization)',
          'OTHER_CFLAGS': [ '<@(release_extra_cflags)', ],
        },
        'msvs_settings': {
          'VCCLCompilerTool': {
            'RuntimeLibrary': '<(win_release_RuntimeLibrary)',
            'conditions': [
              # In official builds, each target will self-select
              # an optimization level.
              ['buildtype!="Official"', {
                  'Optimization': '<(win_release_Optimization)',
                },
              ],
              # According to MSVS, InlineFunctionExpansion=0 means
              # "default inlining", not "/Ob0".
              # Thus, we have to handle InlineFunctionExpansion==0 separately.
              ['win_release_InlineFunctionExpansion==0', {
                'AdditionalOptions': ['/Ob0'],
              }],
              ['win_release_InlineFunctionExpansion!=""', {
                'InlineFunctionExpansion':
                  '<(win_release_InlineFunctionExpansion)',
              }],

              # if win_release_OmitFramePointers is blank, leave as default
              ['win_release_OmitFramePointers==1', {
                'OmitFramePointers': 'true',
              }],
              ['win_release_OmitFramePointers==0', {
                'OmitFramePointers': 'false',
                # The above is not sufficient (http://crbug.com/106711): it
                # simply eliminates an explicit "/Oy", but both /O2 and /Ox
                # perform FPO regardless, so we must explicitly disable.
                # We still want the false setting above to avoid having
                # "/Oy /Oy-" and warnings about overriding.
                'AdditionalOptions': ['/Oy-'],
              }],
            ],
            'AdditionalOptions': [ '<@(win_release_extra_cflags)', ],
          },
          'VCLinkerTool': {
            # LinkIncremental is a tri-state boolean, where 0 means default
            # (i.e., inherit from parent solution), 1 means false, and
            # 2 means true.
            'LinkIncremental': '1',
            # This corresponds to the /PROFILE flag which ensures the PDB
            # file contains FIXUP information (growing the PDB file by about
            # 5%) but does not otherwise alter the output binary. This
            # information is used by the Syzygy optimization tool when
            # decomposing the release image.
            'Profile': 'true',
          },
        },
        'conditions': [
          ['release_valgrind_build==0', {
            'defines': [
              'NVALGRIND',
              'DYNAMIC_ANNOTATIONS_ENABLED=0',
            ],
          }, {
            'defines': [
              'DYNAMIC_ANNOTATIONS_ENABLED=1',
              'WTF_USE_DYNAMIC_ANNOTATIONS=1',
            ],
          }],
          ['win_use_allocator_shim==0', {
            'defines': ['NO_TCMALLOC'],
          }],
          ['OS=="linux"', {
            'cflags': [
             '<@(release_extra_cflags)',
            ],
          }],
        ],
      },
<<<<<<< HEAD
      'Purify_Base': {
        'abstract': 1,
        'defines': [
          'PURIFY',
          'NO_TCMALLOC',
        ],
        'msvs_settings': {
          'VCCLCompilerTool': {
            'Optimization': '0',
            'RuntimeLibrary': '0',
            'BufferSecurityCheck': 'false',
          },
          'VCLinkerTool': {
            'EnableCOMDATFolding': '1',
            'LinkIncremental': '1',
          },
        },
=======
      #
      # Concrete configurations
      #
      'Debug': {
        'inherit_from': ['Common_Base', 'x86_Base', 'Debug_Base'],
      },
      'Release': {
        'inherit_from': ['Common_Base', 'x86_Base', 'Release_Base'],
        'conditions': [
          ['msvs_use_common_release', {
            'includes': ['release.gypi'],
          }],
        ]
>>>>>>> 6ba638ef
      },
      'conditions': [
        [ 'OS!="lb_shell"', {
          #
          # Concrete configurations omitted from LBPS3 build
          #
          'Debug': {
            'inherit_from': ['Common_Base', 'x86_Base', 'Debug_Base'],
          },
          'Release': {
            'inherit_from': ['Common_Base', 'x86_Base', 'Release_Base'],
            'conditions': [
              ['msvs_use_common_release', {
                'includes': ['release.gypi'],
              }],
            ]
          },          
        }],
        [ 'OS=="win"', {
          # TODO(bradnelson): add a gyp mechanism to make this more graceful.
          'Debug_x64': {
            'inherit_from': ['Common_Base', 'x64_Base', 'Debug_Base'],
          },
          'Release_x64': {
            'inherit_from': ['Common_Base', 'x64_Base', 'Release_Base'],
          },
        }],
      ],
    },
  },
  'conditions': [
    ['os_posix==1 and OS!="mac"', {
      'target_defaults': {
        # Enable -Werror by default, but put it in a variable so it can
        # be disabled in ~/.gyp/include.gypi on the valgrind builders.
        'variables': {
          'werror%': '-Werror',
        },
        'defines': [
          '_FILE_OFFSET_BITS=64',
        ],
        'cflags': [
          '<(werror)',  # See note above about the werror variable.
          '-pthread',
          '-fno-exceptions',
          '-fno-strict-aliasing',  # See http://crbug.com/32204
          '-Wall',
          # TODO(evan): turn this back on once all the builds work.
          # '-Wextra',
          # Don't warn about unused function params.  We use those everywhere.
          '-Wno-unused-parameter',
          # Don't warn about the "struct foo f = {0};" initialization pattern.
          '-Wno-missing-field-initializers',
          # Don't export any symbols (for example, to plugins we dlopen()).
          # Note: this is *required* to make some plugins work.
          '-fvisibility=hidden',
          '-pipe',
        ],
        'cflags_cc': [
          '-fno-rtti',
          '-fno-threadsafe-statics',
          # Make inline functions have hidden visiblity by default.
          # Surprisingly, not covered by -fvisibility=hidden.
          '-fvisibility-inlines-hidden',
          # GCC turns on -Wsign-compare for C++ under -Wall, but clang doesn't,
          # so we specify it explicitly.
          # TODO(fischman): remove this if http://llvm.org/PR10448 obsoletes it.
          # http://code.google.com/p/chromium/issues/detail?id=90453
          '-Wsign-compare',
        ],
        'ldflags': [
          '-pthread', '-Wl,-z,noexecstack',
        ],
        'configurations': {
          'Debug_Base': {
            'variables': {
              'debug_optimize%': '0',
            },
            'defines': [
              '_DEBUG',
            ],
            'cflags': [
              '-O>(debug_optimize)',
              '-g',
            ],
            'conditions' : [
              ['OS=="android"', {
                'cflags': [
                  '-fno-omit-frame-pointer',
                ],
              }],
            ],
            'target_conditions' : [
              ['_toolset=="target"', {
                'conditions': [
                  ['OS=="android" and debug_optimize==0', {
                    'cflags': [
                      '-mlong-calls',  # Needed when compiling with -O0
                    ],
                  }],
                  ['arm_thumb==1', {
                    'cflags': [
                      '-marm',
                    ],
                  }],
                 ],
              }],
            ],
          },
          'Release_Base': {
            'variables': {
              'release_optimize%': '2',
              # Binaries become big and gold is unable to perform GC
              # and remove unused sections for some of test targets
              # on 32 bit platform.
              # (This is currently observed only in chromeos valgrind bots)
              # The following flag is to disable --gc-sections linker
              # option for these bots.
              'no_gc_sections%': 0,

              # TODO(bradnelson): reexamine how this is done if we change the
              # expansion of configurations
              'release_valgrind_build%': 0,
            },
            'cflags': [
              '-O>(release_optimize)',
              # Don't emit the GCC version ident directives, they just end up
              # in the .comment section taking up binary size.
              '-fno-ident',
              # Put data and code in their own sections, so that unused symbols
              # can be removed at link time with --gc-sections.
              '-fdata-sections',
              '-ffunction-sections',
            ],
            'ldflags': [
              # Specifically tell the linker to perform optimizations.
              # See http://lwn.net/Articles/192624/ .
              '-Wl,-O1',
              '-Wl,--as-needed',
            ],
            'conditions' : [
              ['no_gc_sections==0', {
                'ldflags': [
                  '-Wl,--gc-sections',
                ],
              }],
              ['OS=="android"', {
                'cflags': [
                  '-fomit-frame-pointer',
                ],
              }],
              ['clang==1', {
                'cflags!': [
                  '-fno-ident',
                ],
              }],
              ['profiling==1', {
                'cflags': [
                  '-fno-omit-frame-pointer',
                  '-g',
                ],
              }],
            ],
          },
        },
        'variants': {
          'coverage': {
            'cflags': ['-fprofile-arcs', '-ftest-coverage'],
            'ldflags': ['-fprofile-arcs'],
          },
          'profile': {
            'cflags': ['-pg', '-g'],
            'ldflags': ['-pg'],
          },
          'symbols': {
            'cflags': ['-g'],
          },
        },
        'conditions': [
          ['target_arch=="ia32"', {
            'target_conditions': [
              ['_toolset=="target"', {
                'asflags': [
                  # Needed so that libs with .s files (e.g. libicudata.a)
                  # are compatible with the general 32-bit-ness.
                  '-32',
                ],
                # All floating-point computations on x87 happens in 80-bit
                # precision.  Because the C and C++ language standards allow
                # the compiler to keep the floating-point values in higher
                # precision than what's specified in the source and doing so
                # is more efficient than constantly rounding up to 64-bit or
                # 32-bit precision as specified in the source, the compiler,
                # especially in the optimized mode, tries very hard to keep
                # values in x87 floating-point stack (in 80-bit precision)
                # as long as possible. This has important side effects, that
                # the real value used in computation may change depending on
                # how the compiler did the optimization - that is, the value
                # kept in 80-bit is different than the value rounded down to
                # 64-bit or 32-bit. There are possible compiler options to
                # make this behavior consistent (e.g. -ffloat-store would keep
                # all floating-values in the memory, thus force them to be
                # rounded to its original precision) but they have significant
                # runtime performance penalty.
                #
                # -mfpmath=sse -msse2 makes the compiler use SSE instructions
                # which keep floating-point values in SSE registers in its
                # native precision (32-bit for single precision, and 64-bit
                # for double precision values). This means the floating-point
                # value used during computation does not change depending on
                # how the compiler optimized the code, since the value is
                # always kept in its specified precision.
                'conditions': [
                  ['branding=="Chromium" and disable_sse2==0', {
                    'cflags': [
                      '-march=pentium4',
                      '-msse2',
                      '-mfpmath=sse',
                    ],
                  }],
                  # ChromeOS targets Pinetrail, which is sse3, but most of the
                  # benefit comes from sse2 so this setting allows ChromeOS
                  # to build on other CPUs.  In the future -march=atom would
                  # help but requires a newer compiler.
                  ['chromeos==1 and disable_sse2==0', {
                    'cflags': [
                      '-msse2',
                    ],
                  }],
                  # Install packages have started cropping up with
                  # different headers between the 32-bit and 64-bit
                  # versions, so we have to shadow those differences off
                  # and make sure a 32-bit-on-64-bit build picks up the
                  # right files.
                  ['host_arch!="ia32"', {
                    'include_dirs+': [
                      '/usr/include32',
                    ],
                  }],
                ],
                # -mmmx allows mmintrin.h to be used for mmx intrinsics.
                # video playback is mmx and sse2 optimized.
                'cflags': [
                  '-m32',
                  '-mmmx',
                ],
                'ldflags': [
                  '-m32',
                ],
              }],
            ],
          }],
          ['target_arch=="arm"', {
            'target_conditions': [
              ['_toolset=="target"', {
                'cflags_cc': [
                  # The codesourcery arm-2009q3 toolchain warns at that the ABI
                  # has changed whenever it encounters a varargs function. This
                  # silences those warnings, as they are not helpful and
                  # clutter legitimate warnings.
                  '-Wno-abi',
                ],
                'conditions': [
                  ['arm_thumb==1', {
                    'cflags': [
                    '-mthumb',
                    ]
                  }],
                  ['armv7==1', {
                    'cflags': [
                      '-march=armv7-a',
                      '-mtune=cortex-a8',
                      '-mfloat-abi=softfp',
                    ],
                    'conditions': [
                      ['arm_neon==1', {
                        'cflags': [ '-mfpu=neon', ],
                      }, {
                        'cflags': [ '-mfpu=<(arm_fpu)', ],
                      }]
                    ],
                  }],
                  ['OS=="android"', {
                    # The following flags are derived from what Android uses
                    # by default when building for arm.
                    'cflags': [ '-Wno-psabi', ],
                    'conditions': [
                      ['arm_thumb == 1', {
                        # Android toolchain doesn't support -mimplicit-it=thumb
                        'cflags!': [ '-Wa,-mimplicit-it=thumb', ],
                        'cflags': [ '-mthumb-interwork', ],
                      }],
                      ['armv7==0', {
                        # Flags suitable for Android emulator
                        'cflags': [
                          '-march=armv5te',
                          '-mtune=xscale',
                          '-msoft-float',
                        ],
                        'defines': [
                          '__ARM_ARCH_5__',
                          '__ARM_ARCH_5T__',
                          '__ARM_ARCH_5E__',
                          '__ARM_ARCH_5TE__',
                        ],
                      }],
                    ],
                  }],
                ],
              }],
            ],
          }],
          ['linux_fpic==1', {
            'cflags': [
              '-fPIC',
            ],
            'ldflags': [
              '-fPIC',
            ],
          }],
          ['sysroot!=""', {
            'target_conditions': [
              ['_toolset=="target"', {
                'cflags': [
                  '--sysroot=<(sysroot)',
                ],
                'ldflags': [
                  '--sysroot=<(sysroot)',
                ],
              }]]
          }],
          ['clang==1', {
            'cflags': [
              '-Wheader-hygiene',
              # Clang spots more unused functions.
              '-Wno-unused-function',
              # Don't die on dtoa code that uses a char as an array index.
              '-Wno-char-subscripts',
              # Especially needed for gtest macros using enum values from Mac
              # system headers.
              # TODO(pkasting): In C++11 this is legal, so this should be
              # removed when we change to that.  (This is also why we don't
              # bother fixing all these cases today.)
              '-Wno-unnamed-type-template-args',
              # WebKit uses nullptr in a legit way, other that that this warning
              # doesn't fire.
              '-Wno-c++11-compat',
              # This (rightyfully) complains about 'override', which we use
              # heavily.
              '-Wno-c++11-extensions',

              # Warns on switches on enums that cover all enum values but
              # also contain a default: branch. Chrome is full of that.
              '-Wno-covered-switch-default',

              # TODO(thakis): Reenable once this no longer complains about
              # Invalid() in gmocks's gmock-internal-utils.h
              # http://crbug.com/111806
              '-Wno-null-dereference',
            ],
            'cflags!': [
              # Clang doesn't seem to know know this flag.
              '-mfpmath=sse',
            ],
          }],
          ['clang==1 and clang_use_chrome_plugins==1', {
            'cflags': [
              '<(clang_chrome_plugins_flags)',
            ],
          }],
          ['clang==1 and clang_load!=""', {
            'cflags': [
              '-Xclang', '-load', '-Xclang', '<(clang_load)',
            ],
          }],
          ['clang==1 and clang_add_plugin!=""', {
            'cflags': [
              '-Xclang', '-add-plugin', '-Xclang', '<(clang_add_plugin)',
            ],
          }],
          ['clang==1 and "<(GENERATOR)"=="ninja"', {
            'cflags': [
              # See http://crbug.com/110262
              '-fcolor-diagnostics',
            ],
          }],
          ['asan==1', {
            'cflags': [
              '-faddress-sanitizer',
              '-fno-omit-frame-pointer',
              '-w',
            ],
            'ldflags': [
              '-faddress-sanitizer',
            ],
            'defines': [
              'ADDRESS_SANITIZER',
            ],
          }],
          ['linux_breakpad==1', {
            'cflags': [ '-g' ],
            'defines': ['USE_LINUX_BREAKPAD'],
          }],
          ['linux_use_heapchecker==1', {
            'variables': {'linux_use_tcmalloc%': 1},
            'defines': ['USE_HEAPCHECKER'],
          }],
          ['linux_use_tcmalloc==0', {
            'defines': ['NO_TCMALLOC'],
          }],
          ['linux_keep_shadow_stacks==1', {
            'defines': ['KEEP_SHADOW_STACKS'],
            'cflags': ['-finstrument-functions'],
          }],
          ['linux_use_gold_flags==1', {
            'ldflags': [
              # Experimentation found that using four linking threads
              # saved ~20% of link time.
              # https://groups.google.com/a/chromium.org/group/chromium-dev/browse_thread/thread/281527606915bb36
              '-Wl,--threads',
              '-Wl,--thread-count=4',
            ],
            'conditions': [
              ['release_valgrind_build==0', {
                'target_conditions': [
                  ['_toolset=="target"', {
                    'ldflags': [
                      # There seems to be a conflict of --icf and -pie
                      # in gold which can generate crashy binaries. As
                      # a security measure, -pie takes precendence for
                      # now.
                      #'-Wl,--icf=safe',
                      '-Wl,--icf=none',
                    ],
                  }],
                ],
              }],
            ],
          }],
          ['linux_use_gold_binary==1', {
            'variables': {
              # We pass the path to gold to the compiler.  gyp leaves
              # unspecified what the cwd is when running the compiler,
              # so the normal gyp path-munging fails us.  This hack
              # gets the right path.
              'gold_path': '<(PRODUCT_DIR)/../../third_party/gold',
            },
            'ldflags': [
              # Put our gold binary in the search path for the linker.
              '-B<(gold_path)',
            ],
          }],
        ],
      },
    }],
    # FreeBSD-specific options; note that most FreeBSD options are set above,
    # with Linux.
    ['OS=="freebsd"', {
      'target_defaults': {
        'ldflags': [
          '-Wl,--no-keep-memory',
        ],
      },
    }],
    # Android-specific options; note that most are set above with Linux.
    ['OS=="android"', {
      'variables': {
        'android_target_arch%': 'arm',  # target_arch in android terms.
        'conditions': [
          # Android uses x86 instead of ia32 for their target_arch designation.
          ['target_arch=="ia32"', {
            'android_target_arch%': 'x86',
          }],
          # Use shared stlport library when system one used.
          # Figure this out early since it needs symbols from libgcc.a, so it
          # has to be before that in the set of libraries.
          ['use_system_stlport==1', {
            'android_stlport_library': 'stlport',
          }, {
            'android_stlport_library': 'stlport_static',
          }],
        ],

        # Placing this variable here prevents from forking libvpx, used
        # by remoting.  Remoting is off, so it needn't built,
        # so forking it's deps seems like overkill.
        # But this variable need defined to properly run gyp.
        # A proper solution is to have an OS==android conditional
        # in third_party/libvpx/libvpx.gyp to define it.
        'libvpx_path': 'lib/linux/arm',
      },
      'target_defaults': {
        # Build a Release build by default to match Android build behavior.
        # This is typical with Android because Debug builds tend to be much
        # larger and run very slowly on constrained devices. It is still
        # possible to do a Debug build by specifying BUILDTYPE=Debug on the
        # 'make' command line.
        'default_configuration': 'Release',

        'variables': {
          'release_extra_cflags%': '',
         },

        'target_conditions': [
          # Settings for building device targets using Android's toolchain.
          # These are based on the setup.mk file from the Android NDK.
          #
          # The NDK Android executable link step looks as follows:
          #  $LDFLAGS
          #  $(TARGET_CRTBEGIN_DYNAMIC_O)  <-- crtbegin.o
          #  $(PRIVATE_OBJECTS)            <-- The .o that we built
          #  $(PRIVATE_STATIC_LIBRARIES)   <-- The .a that we built
          #  $(TARGET_LIBGCC)              <-- libgcc.a
          #  $(PRIVATE_SHARED_LIBRARIES)   <-- The .so that we built
          #  $(PRIVATE_LDLIBS)             <-- System .so
          #  $(TARGET_CRTEND_O)            <-- crtend.o
          #
          # For now the above are approximated for executables by adding
          # crtbegin.o to the end of the ldflags and 'crtend.o' to the end
          # of 'libraries'.
          #
          # The NDK Android shared library link step looks as follows:
          #  $LDFLAGS
          #  $(PRIVATE_OBJECTS)            <-- The .o that we built
          #  -l,--whole-archive
          #  $(PRIVATE_WHOLE_STATIC_LIBRARIES)
          #  -l,--no-whole-archive
          #  $(PRIVATE_STATIC_LIBRARIES)   <-- The .a that we built
          #  $(TARGET_LIBGCC)              <-- libgcc.a
          #  $(PRIVATE_SHARED_LIBRARIES)   <-- The .so that we built
          #  $(PRIVATE_LDLIBS)             <-- System .so
          #
          # For now, assume not need any whole static libs.
          #
          # For both executables and shared libraries, add the proper
          # libgcc.a to the start of libraries which puts it in the
          # proper spot after .o and .a files get linked in.
          #
          # TODO: The proper thing to do longer-tem would be proper gyp
          # support for a custom link command line.
          ['_toolset=="target"', {
            'cflags!': [
              '-pthread',  # Not supported by Android toolchain.
            ],
            'cflags': [
              '-U__linux__',  # Don't allow toolchain to claim -D__linux__
              '-ffunction-sections',
              '-funwind-tables',
              '-g',
              '-fstack-protector',
              '-fno-short-enums',
              '-finline-limit=64',
              '-Wa,--noexecstack',
              '-Wno-error=non-virtual-dtor',  # TODO(michaelbai): Fix warnings.
              '<@(release_extra_cflags)',
              # Note: This include is in cflags to ensure that it comes after
              # all of the includes.
              '-I<(android_ndk_include)',
            ],
            'defines': [
              'ANDROID',
              '__GNU_SOURCE=1',  # Necessary for clone()
              'USE_STLPORT=1',
              '_STLP_USE_PTR_SPECIALIZATIONS=1',
              'HAVE_OFF64_T',
              'HAVE_SYS_UIO_H',
              'ANDROID_BINSIZE_HACK', # Enable temporary hacks to reduce binsize.
            ],
            'ldflags!': [
              '-pthread',  # Not supported by Android toolchain.
            ],
            'ldflags': [
              '-nostdlib',
              '-Wl,--no-undefined',
              '-Wl,--icf=safe',  # Enable identical code folding to reduce size
              # Don't export symbols from statically linked libraries.
              '-Wl,--exclude-libs=ALL',
            ],
            'libraries': [
              '-l<(android_stlport_library)',
              # Manually link the libgcc.a that the cross compiler uses.
              '<!($CROSS_CC -print-libgcc-file-name)',
              '-lc',
              '-ldl',
              '-lstdc++',
              '-lm',
            ],
            'conditions': [
              ['android_build_type==0', {
                'ldflags': [
                  '--sysroot=<(android_ndk_sysroot)',
                ],
              }],
              # NOTE: The stlport header include paths below are specified in
              # cflags rather than include_dirs because they need to come
              # after include_dirs. Think of them like system headers, but
              # don't use '-isystem' because the arm-linux-androideabi-4.4.3
              # toolchain (circa Gingerbread) will exhibit strange errors.
              # The include ordering here is important; change with caution.
              ['use_system_stlport==0', {
                'cflags': [
                  '-I<(android_ndk_root)/sources/cxx-stl/stlport/stlport',
                ],
                'conditions': [
                  ['target_arch=="arm" and armv7==1', {
                    'ldflags': [
                      '-L<(android_ndk_root)/sources/cxx-stl/stlport/libs/armeabi-v7a',
                    ],
                  }],
                  ['target_arch=="arm" and armv7==0', {
                    'ldflags': [
                      '-L<(android_ndk_root)/sources/cxx-stl/stlport/libs/armeabi',
                    ],
                  }],
                  ['target_arch=="ia32"', {
                    'ldflags': [
                      '-L<(android_ndk_root)/sources/cxx-stl/stlport/libs/x86',
                    ],
                  }],
                ],
              }],
              ['target_arch=="ia32"', {
                # The x86 toolchain currently has problems with stack-protector.
                'cflags!': [
                  '-fstack-protector',
                ],
                'cflags': [
                  '-fno-stack-protector',
                ],
              }],
            ],
            'target_conditions': [
              ['_type=="executable"', {
                'ldflags': [
                  '-Bdynamic',
                  '-Wl,-dynamic-linker,/system/bin/linker',
                  '-Wl,--gc-sections',
                  '-Wl,-z,nocopyreloc',
                  # crtbegin_dynamic.o should be the last item in ldflags.
                  '<(android_ndk_lib)/crtbegin_dynamic.o',
                ],
                'libraries': [
                  # crtend_android.o needs to be the last item in libraries.
                  # Do not add any libraries after this!
                  '<(android_ndk_lib)/crtend_android.o',
                ],
              }],
              ['_type=="shared_library"', {
                'ldflags': [
                  '-Wl,-shared,-Bsymbolic',
                ],
              }],
            ],
          }],
          # Settings for building host targets using the system toolchain.
          ['_toolset=="host"', {
            'cflags!': [
              # Due to issues in Clang build system, using ASan on 32-bit
              # binaries on x86_64 host is problematic.
              # TODO(eugenis): re-enable.
              '-faddress-sanitizer',
            ],
            'ldflags!': [
              '-faddress-sanitizer',
              '-Wl,-z,noexecstack',
              '-Wl,--gc-sections',
              '-Wl,-O1',
              '-Wl,--as-needed',
            ],
            'sources/': [
              ['exclude', '_android(_unittest)?\\.cc$'],
              ['exclude', '(^|/)android/']
            ],
          }],
        ],
      },
    }],
    ['OS=="solaris"', {
      'cflags!': ['-fvisibility=hidden'],
      'cflags_cc!': ['-fvisibility-inlines-hidden'],
    }],
    ['target_arch=="ps3"', {
      'target_defaults': {
        'cflags!': ['-pthread'],
        'ldflags!': ['-pthread', '-Wl,-z,noexecstack'],
        'ldflags': ['-fno-exceptions', '-fno-rtti'],
      },
    }],
    ['OS=="mac"', {
      'target_defaults': {
        'variables': {
          # These should end with %, but there seems to be a bug with % in
          # variables that are intended to be set to different values in
          # different targets, like these.
          'mac_pie': 1,        # Most executables can be position-independent.
          'mac_real_dsym': 0,  # Fake .dSYMs are fine in most cases.
          'mac_strip': 1,      # Strip debugging symbols from the target.
        },
        'mac_bundle': 0,
        'xcode_settings': {
          'ALWAYS_SEARCH_USER_PATHS': 'NO',
          'GCC_C_LANGUAGE_STANDARD': 'c99',         # -std=c99
          'GCC_CW_ASM_SYNTAX': 'NO',                # No -fasm-blocks
          'GCC_DYNAMIC_NO_PIC': 'NO',               # No -mdynamic-no-pic
                                                    # (Equivalent to -fPIC)
          'GCC_ENABLE_CPP_EXCEPTIONS': 'NO',        # -fno-exceptions
          'GCC_ENABLE_CPP_RTTI': 'NO',              # -fno-rtti
          'GCC_ENABLE_PASCAL_STRINGS': 'NO',        # No -mpascal-strings
          # GCC_INLINES_ARE_PRIVATE_EXTERN maps to -fvisibility-inlines-hidden
          'GCC_INLINES_ARE_PRIVATE_EXTERN': 'YES',
          'GCC_OBJC_CALL_CXX_CDTORS': 'YES',        # -fobjc-call-cxx-cdtors
          'GCC_SYMBOLS_PRIVATE_EXTERN': 'YES',      # -fvisibility=hidden
          'GCC_THREADSAFE_STATICS': 'NO',           # -fno-threadsafe-statics
          'GCC_TREAT_WARNINGS_AS_ERRORS': 'YES',    # -Werror
          'GCC_VERSION': '4.2',
          'GCC_WARN_ABOUT_MISSING_NEWLINE': 'YES',  # -Wnewline-eof
          # MACOSX_DEPLOYMENT_TARGET maps to -mmacosx-version-min
          'MACOSX_DEPLOYMENT_TARGET': '<(mac_deployment_target)',
          # Keep pch files below xcodebuild/.
          'SHARED_PRECOMPS_DIR': '$(CONFIGURATION_BUILD_DIR)/SharedPrecompiledHeaders',
          'USE_HEADERMAP': 'NO',
          'OTHER_CFLAGS': [
            '-fno-strict-aliasing',  # See http://crbug.com/32204
          ],
          'WARNING_CFLAGS': [
            '-Wall',
            '-Wendif-labels',
            '-Wextra',
            # Don't warn about unused function parameters.
            '-Wno-unused-parameter',
            # Don't warn about the "struct foo f = {0};" initialization
            # pattern.
            '-Wno-missing-field-initializers',
          ],
          'conditions': [
            ['chromium_mac_pch', {'GCC_PRECOMPILE_PREFIX_HEADER': 'YES'},
                                 {'GCC_PRECOMPILE_PREFIX_HEADER': 'NO'}
            ],
            ['clang==1', {
              'CC': '$(SOURCE_ROOT)/<(clang_dir)/clang',
              'LDPLUSPLUS': '$(SOURCE_ROOT)/<(clang_dir)/clang++',

              # Don't use -Wc++0x-extensions, which Xcode 4 enables by default
              # when buliding with clang. This warning is triggered when the
              # override keyword is used via the OVERRIDE macro from
              # base/compiler_specific.h.
              'CLANG_WARN_CXX0X_EXTENSIONS': 'NO',

              'GCC_VERSION': 'com.apple.compilers.llvm.clang.1_0',
              'WARNING_CFLAGS': [
                '-Wheader-hygiene',
                # Don't die on dtoa code that uses a char as an array index.
                # This is required solely for base/third_party/dmg_fp/dtoa.cc.
                '-Wno-char-subscripts',
                # Clang spots more unused functions.
                '-Wno-unused-function',
                # See comments on this flag higher up in this file.
                '-Wno-unnamed-type-template-args',
                # WebKit uses nullptr in a legit way, other that that this
                # warning doesn't fire.
                '-Wno-c++0x-compat',
                # This (rightyfully) complains about 'override', which we use
                # heavily.
                '-Wno-c++11-extensions',

                # Warns on switches on enums that cover all enum values but
                # also contain a default: branch. Chrome is full of that.
                '-Wno-covered-switch-default',

                # TODO(thakis): Reenable once this no longer complains about
                # Invalid() in gmock's gmock-internal-utils.h
                # http://crbug.com/111806
                '-Wno-null-dereference',
              ],
            }],
            ['clang==1 and clang_use_chrome_plugins==1', {
              'OTHER_CFLAGS': [
                '<(clang_chrome_plugins_flags)',
              ],
            }],
            ['clang==1 and clang_load!=""', {
              'OTHER_CFLAGS': [
                '-Xclang', '-load', '-Xclang', '<(clang_load)',
              ],
            }],
            ['clang==1 and clang_add_plugin!=""', {
              'OTHER_CFLAGS': [
                '-Xclang', '-add-plugin', '-Xclang', '<(clang_add_plugin)',
              ],
            }],
            ['clang==1 and "<(GENERATOR)"=="ninja"', {
              'OTHER_CFLAGS': [
                # See http://crbug.com/110262
                '-fcolor-diagnostics',
              ],
            }],
          ],
        },
        'conditions': [
          ['clang==1', {
            'variables': {
              'clang_dir': '../third_party/llvm-build/Release+Asserts/bin',
            },
          }],
          ['asan==1', {
            'xcode_settings': {
              'OTHER_CFLAGS': [
                '-faddress-sanitizer',
                '-w',
              ],
              'OTHER_LDFLAGS': [
                '-faddress-sanitizer',
                # The symbols below are referenced in the ASan runtime
                # library (compiled on OS X 10.6), but may be unavailable
                # on the prior OS X versions. Because Chromium is currently
                # targeting 10.5.0, we need to explicitly mark these
                # symbols as dynamic_lookup.
                '-Wl,-U,_malloc_default_purgeable_zone',
                '-Wl,-U,_malloc_zone_memalign',
                '-Wl,-U,_dispatch_sync_f',
                '-Wl,-U,_dispatch_async_f',
                '-Wl,-U,_dispatch_barrier_async_f',
                '-Wl,-U,_dispatch_group_async_f',
                '-Wl,-U,_dispatch_after_f',
              ],
            },
            'defines': [
              'ADDRESS_SANITIZER',
            ],
          }],
        ],
        'target_conditions': [
          ['_type!="static_library"', {
            'xcode_settings': {'OTHER_LDFLAGS': ['-Wl,-search_paths_first']},
          }],
          ['_mac_bundle', {
            'xcode_settings': {'OTHER_LDFLAGS': ['-Wl,-ObjC']},
          }],
          ['_type=="executable"', {
            'postbuilds': [
              {
                # Arranges for data (heap) pages to be protected against
                # code execution when running on Mac OS X 10.7 ("Lion"), and
                # ensures that the position-independent executable (PIE) bit
                # is set for ASLR when running on Mac OS X 10.5 ("Leopard").
                'variables': {
                  # Define change_mach_o_flags in a variable ending in _path
                  # so that GYP understands it's a path and performs proper
                  # relativization during dict merging.
                  'change_mach_o_flags_path':
                      'mac/change_mach_o_flags_from_xcode.sh',
                  'change_mach_o_flags_options%': [
                  ],
                  'target_conditions': [
                    ['mac_pie==0 or release_valgrind_build==1', {
                      # Don't enable PIE if it's unwanted. It's unwanted if
                      # the target specifies mac_pie=0 or if building for
                      # Valgrind, because Valgrind doesn't understand slide.
                      # See the similar mac_pie/release_valgrind_build check
                      # below.
                      'change_mach_o_flags_options': [
                        '--no-pie',
                      ],
                    }],
                  ],
                },
                'postbuild_name': 'Change Mach-O Flags',
                'action': [
                  '<(change_mach_o_flags_path)',
                  '>@(change_mach_o_flags_options)',
                ],
              },
            ],
            'conditions': [
              ['asan==1', {
                'variables': {
                 'asan_saves_file': 'asan.saves',
                },
                'xcode_settings': {
                  'CHROMIUM_STRIP_SAVE_FILE': '<(asan_saves_file)',
                },
              }],
            ],
            'target_conditions': [
              ['mac_pie==1 and release_valgrind_build==0', {
                # Turn on position-independence (ASLR) for executables. When
                # PIE is on for the Chrome executables, the framework will
                # also be subject to ASLR.
                # Don't do this when building for Valgrind, because Valgrind
                # doesn't understand slide. TODO: Make Valgrind on Mac OS X
                # understand slide, and get rid of the Valgrind check.
                'xcode_settings': {
                  'OTHER_LDFLAGS': [
                    '-Wl,-pie',  # Position-independent executable (MH_PIE)
                  ],
                },
              }],
            ],
          }],
          ['(_type=="executable" or _type=="shared_library" or \
             _type=="loadable_module") and mac_strip!=0', {
            'target_conditions': [
              ['mac_real_dsym == 1', {
                # To get a real .dSYM bundle produced by dsymutil, set the
                # debug information format to dwarf-with-dsym.  Since
                # strip_from_xcode will not be used, set Xcode to do the
                # stripping as well.
                'configurations': {
                  'Release_Base': {
                    'xcode_settings': {
                      'DEBUG_INFORMATION_FORMAT': 'dwarf-with-dsym',
                      'DEPLOYMENT_POSTPROCESSING': 'YES',
                      'STRIP_INSTALLED_PRODUCT': 'YES',
                      'target_conditions': [
                        ['_type=="shared_library" or _type=="loadable_module"', {
                          # The Xcode default is to strip debugging symbols
                          # only (-S).  Local symbols should be stripped as
                          # well, which will be handled by -x.  Xcode will
                          # continue to insert -S when stripping even when
                          # additional flags are added with STRIPFLAGS.
                          'STRIPFLAGS': '-x',
                        }],  # _type=="shared_library" or _type=="loadable_module"'
                      ],  # target_conditions
                    },  # xcode_settings
                  },  # configuration "Release"
                },  # configurations
              }, {  # mac_real_dsym != 1
                # To get a fast fake .dSYM bundle, use a post-build step to
                # produce the .dSYM and strip the executable.  strip_from_xcode
                # only operates in the Release configuration.
                'postbuilds': [
                  {
                    'variables': {
                      # Define strip_from_xcode in a variable ending in _path
                      # so that gyp understands it's a path and performs proper
                      # relativization during dict merging.
                      'strip_from_xcode_path': 'mac/strip_from_xcode',
                    },
                    'postbuild_name': 'Strip If Needed',
                    'action': ['<(strip_from_xcode_path)'],
                  },
                ],  # postbuilds
              }],  # mac_real_dsym
            ],  # target_conditions
          }],  # (_type=="executable" or _type=="shared_library" or
               #  _type=="loadable_module") and mac_strip!=0
        ],  # target_conditions
      },  # target_defaults
    }],  # OS=="mac"
    ['OS=="win"', {
      'target_defaults': {
        'defines': [
          '_WIN32_WINNT=0x0601',
          'WINVER=0x0601',
          'WIN32',
          '_WINDOWS',
          'NOMINMAX',
          'PSAPI_VERSION=1',
          '_CRT_RAND_S',
          'CERT_CHAIN_PARA_HAS_EXTRA_FIELDS',
          'WIN32_LEAN_AND_MEAN',
          '_ATL_NO_OPENGL',
          '_HAS_TR1=0',
        ],
        'conditions': [
          ['buildtype=="Official"', {
              # In official builds, targets can self-select an optimization
              # level by defining a variable named 'optimize', and setting it
              # to one of
              # - "size", optimizes for minimal code size - the default.
              # - "speed", optimizes for speed over code size.
              # - "max", whole program optimization and link-time code
              #   generation. This is very expensive and should be used
              #   sparingly.
              'variables': {
                'optimize%': 'size',
              },
              'target_conditions': [
                ['optimize=="size"', {
                    'msvs_settings': {
                      'VCCLCompilerTool': {
                        # 1, optimizeMinSpace, Minimize Size (/O1)
                        'Optimization': '1',
                        # 2, favorSize - Favor small code (/Os)
                        'FavorSizeOrSpeed': '2',
                      },
                    },
                  },
                ],
                ['optimize=="speed"', {
                    'msvs_settings': {
                      'VCCLCompilerTool': {
                        # 2, optimizeMaxSpeed, Maximize Speed (/O2)
                        'Optimization': '2',
                        # 1, favorSpeed - Favor fast code (/Ot)
                        'FavorSizeOrSpeed': '1',
                      },
                    },
                  },
                ],
                ['optimize=="max"', {
                    'msvs_settings': {
                      'VCCLCompilerTool': {
                        # 2, optimizeMaxSpeed, Maximize Speed (/O2)
                        'Optimization': '2',
                        # 1, favorSpeed - Favor fast code (/Ot)
                        'FavorSizeOrSpeed': '1',
                        # This implies link time code generation.
                        'WholeProgramOptimization': 'true',
                      },
                    },
                  },
                ],
              ],
            },
          ],
          ['component=="static_library"', {
            'defines': [
              '_HAS_EXCEPTIONS=0',
            ],
          }],
          ['secure_atl', {
            'defines': [
              '_SECURE_ATL',
            ],
          }],
        ],
        'msvs_system_include_dirs': [
          '<(DEPTH)/third_party/directxsdk/files/Include',
          '<(DEPTH)/third_party/platformsdk_win7/files/Include',
          '$(VSInstallDir)/VC/atlmfc/include',
        ],
        'msvs_cygwin_dirs': ['<(DEPTH)/third_party/cygwin'],
        'msvs_disabled_warnings': [4351, 4396, 4503, 4819,
          # TODO(maruel): These warnings are level 4. They will be slowly
          # removed as code is fixed.
          4100, 4121, 4125, 4127, 4130, 4131, 4189, 4201, 4238, 4244, 4245,
          4310, 4355, 4428, 4481, 4505, 4510, 4512, 4530, 4610, 4611, 4701,
          4702, 4706,
        ],
        'msvs_settings': {
          'VCCLCompilerTool': {
            'MinimalRebuild': 'false',
            'BufferSecurityCheck': 'true',
            'EnableFunctionLevelLinking': 'true',
            'RuntimeTypeInfo': 'false',
            'WarningLevel': '4',
            'WarnAsError': 'true',
            'DebugInformationFormat': '3',
            'conditions': [
              ['msvs_multi_core_compile', {
                'AdditionalOptions': ['/MP'],
              }],
              ['MSVS_VERSION=="2005e"', {
                'AdditionalOptions': ['/w44068'], # Unknown pragma to 4 (ATL)
              }],
              ['component=="shared_library"', {
                'ExceptionHandling': '1',  # /EHsc
              }, {
                'ExceptionHandling': '0',
              }],
            ],
          },
          'VCLibrarianTool': {
            'AdditionalOptions': ['/ignore:4221'],
            'AdditionalLibraryDirectories': [
              '<(DEPTH)/third_party/directxsdk/files/Lib/x86',
              '<(DEPTH)/third_party/platformsdk_win7/files/Lib',
            ],
          },
          'VCLinkerTool': {
            'AdditionalDependencies': [
              'wininet.lib',
              'dnsapi.lib',
              'version.lib',
              'msimg32.lib',
              'ws2_32.lib',
              'usp10.lib',
              'psapi.lib',
              'dbghelp.lib',
              'winmm.lib',
              'shlwapi.lib',
            ],
            'conditions': [
              ['msvs_express', {
                # Explicitly required when using the ATL with express
                'AdditionalDependencies': [
                  'atlthunk.lib',
                ],
              }],
              ['MSVS_VERSION=="2005e"', {
                # Non-express versions link automatically to these
                'AdditionalDependencies': [
                  'advapi32.lib',
                  'comdlg32.lib',
                  'ole32.lib',
                  'shell32.lib',
                  'user32.lib',
                  'winspool.lib',
                ],
              }],
            ],
            'AdditionalLibraryDirectories': [
              '<(DEPTH)/third_party/directxsdk/files/Lib/x86',
              '<(DEPTH)/third_party/platformsdk_win7/files/Lib',
            ],
            'GenerateDebugInformation': 'true',
            'MapFileName': '$(OutDir)\\$(TargetName).map',
            'ImportLibrary': '$(OutDir)\\lib\\$(TargetName).lib',
            'FixedBaseAddress': '1',
            # SubSystem values:
            #   0 == not set
            #   1 == /SUBSYSTEM:CONSOLE
            #   2 == /SUBSYSTEM:WINDOWS
            # Most of the executables we'll ever create are tests
            # and utilities with console output.
            'SubSystem': '1',
          },
          'VCMIDLTool': {
            'GenerateStublessProxies': 'true',
            'TypeLibraryName': '$(InputName).tlb',
            'OutputDirectory': '$(IntDir)',
            'HeaderFileName': '$(InputName).h',
            'DLLDataFileName': 'dlldata.c',
            'InterfaceIdentifierFileName': '$(InputName)_i.c',
            'ProxyFileName': '$(InputName)_p.c',
          },
          'VCResourceCompilerTool': {
            'Culture' : '1033',
            'AdditionalIncludeDirectories': [
              '<(DEPTH)',
              '<(SHARED_INTERMEDIATE_DIR)',
            ],
          },
        },
      },
    }],
    ['disable_nacl==1', {
      'target_defaults': {
        'defines': [
          'DISABLE_NACL',
        ],
      },
    }],
    ['OS=="win" and msvs_use_common_linker_extras', {
      'target_defaults': {
        'msvs_settings': {
          'VCLinkerTool': {
            'DelayLoadDLLs': [
              'dbghelp.dll',
              'dwmapi.dll',
              'shell32.dll',
              'uxtheme.dll',
            ],
          },
        },
        'configurations': {
          'x86_Base': {
            'msvs_settings': {
              'VCLinkerTool': {
                'AdditionalOptions': [
                  '/safeseh',
                  '/dynamicbase',
                  '/ignore:4199',
                  '/ignore:4221',
                  '/nxcompat',
                ],
              },
            },
          },
          'x64_Base': {
            'msvs_settings': {
              'VCLinkerTool': {
                'AdditionalOptions': [
                  # safeseh is not compatible with x64
                  '/dynamicbase',
                  '/ignore:4199',
                  '/ignore:4221',
                  '/nxcompat',
                ],
              },
            },
          },
        },
      },
    }],
    ['enable_new_npdevice_api==1', {
      'target_defaults': {
        'defines': [
          'ENABLE_NEW_NPDEVICE_API',
        ],
      },
    }],
    ['clang==1', {
      'make_global_settings': [
        ['CC', '<(make_clang_dir)/bin/clang'],
        ['CXX', '<(make_clang_dir)/bin/clang++'],
        ['LINK', '$(CXX)'],
        ['CC.host', '$(CC)'],
        ['CXX.host', '$(CXX)'],
        ['LINK.host', '$(LINK)'],
      ],
    }],
  ],
  'xcode_settings': {
    # DON'T ADD ANYTHING NEW TO THIS BLOCK UNLESS YOU REALLY REALLY NEED IT!
    # This block adds *project-wide* configuration settings to each project
    # file.  It's almost always wrong to put things here.  Specify your
    # custom xcode_settings in target_defaults to add them to targets instead.

    # In an Xcode Project Info window, the "Base SDK for All Configurations"
    # setting sets the SDK on a project-wide basis.  In order to get the
    # configured SDK to show properly in the Xcode UI, SDKROOT must be set
    # here at the project level.
    'SDKROOT': 'macosx<(mac_sdk)',  # -isysroot

    # The Xcode generator will look for an xcode_settings section at the root
    # of each dict and use it to apply settings on a file-wide basis.  Most
    # settings should not be here, they should be in target-specific
    # xcode_settings sections, or better yet, should use non-Xcode-specific
    # settings in target dicts.  SYMROOT is a special case, because many other
    # Xcode variables depend on it, including variables such as
    # PROJECT_DERIVED_FILE_DIR.  When a source group corresponding to something
    # like PROJECT_DERIVED_FILE_DIR is added to a project, in order for the
    # files to appear (when present) in the UI as actual files and not red
    # red "missing file" proxies, the correct path to PROJECT_DERIVED_FILE_DIR,
    # and therefore SYMROOT, needs to be set at the project level.
    'SYMROOT': '<(DEPTH)/xcodebuild',
  },
}<|MERGE_RESOLUTION|>--- conflicted
+++ resolved
@@ -302,7 +302,7 @@
         }],
 
         # Flags to use X11 on non-Mac POSIX platforms
-        ['OS=="win" or OS=="mac" or OS=="android"', {
+        ['OS=="win" or OS=="mac" or OS=="android" or OS=="lb_shell"', {
           'use_glib%': 0,
           'toolkit_uses_gtk%': 0,
           'use_x11%': 0,
@@ -1591,40 +1591,6 @@
             ],
           }],
         ],
-      },
-<<<<<<< HEAD
-      'Purify_Base': {
-        'abstract': 1,
-        'defines': [
-          'PURIFY',
-          'NO_TCMALLOC',
-        ],
-        'msvs_settings': {
-          'VCCLCompilerTool': {
-            'Optimization': '0',
-            'RuntimeLibrary': '0',
-            'BufferSecurityCheck': 'false',
-          },
-          'VCLinkerTool': {
-            'EnableCOMDATFolding': '1',
-            'LinkIncremental': '1',
-          },
-        },
-=======
-      #
-      # Concrete configurations
-      #
-      'Debug': {
-        'inherit_from': ['Common_Base', 'x86_Base', 'Debug_Base'],
-      },
-      'Release': {
-        'inherit_from': ['Common_Base', 'x86_Base', 'Release_Base'],
-        'conditions': [
-          ['msvs_use_common_release', {
-            'includes': ['release.gypi'],
-          }],
-        ]
->>>>>>> 6ba638ef
       },
       'conditions': [
         [ 'OS!="lb_shell"', {
