--- conflicted
+++ resolved
@@ -25,10 +25,7 @@
 #include "base/command_line.h"
 #include "cobalt/base/polymorphic_downcast.h"
 #include "cobalt/configuration/configuration.h"
-<<<<<<< HEAD
-=======
 #include "cobalt/network/disk_cache/cobalt_backend_factory.h"
->>>>>>> 4dab6715
 #include "cobalt/network/disk_cache/cobalt_backend_impl.h"
 #include "cobalt/network/disk_cache/resource_type.h"
 #include "cobalt/network/job_factory_config.h"
@@ -42,10 +39,6 @@
 #include "net/cert/cert_verify_proc.h"
 #include "net/cert/ct_policy_enforcer.h"
 #include "net/cert/do_nothing_ct_verifier.h"
-<<<<<<< HEAD
-=======
-#include "net/cert_net/cert_net_fetcher_impl.h"
->>>>>>> 4dab6715
 #include "net/dns/host_cache.h"
 #include "net/dns/host_resolver.h"
 #include "net/http/http_auth_handler_factory.h"
@@ -57,8 +50,6 @@
 #include "net/proxy_resolution/proxy_resolution_service.h"
 #include "net/ssl/ssl_config_service.h"
 #include "net/ssl/ssl_config_service_defaults.h"
-<<<<<<< HEAD
-=======
 #include "net/third_party/quic/platform/api/quic_flags.h"
 #include "net/url_request/data_protocol_handler.h"
 #include "net/url_request/url_request_job_factory_impl.h"
@@ -67,23 +58,10 @@
 
 namespace cobalt {
 namespace network {
->>>>>>> 4dab6715
 namespace {
 
 const char kPersistentSettingsJson[] = "cache_settings.json";
 
-<<<<<<< HEAD
-
-void ReadDiskCacheSize(cobalt::persistent_storage::PersistentSettings* settings,
-                       int64_t max_bytes) {
-#ifndef USE_HACKY_COBALT_CHANGES
-  auto total_size = 0;
-  cobalt::network::disk_cache::ResourceTypeMetadata
-      kTypeMetadataNew[cobalt::network::disk_cache::kTypeCount];
-
-  for (int i = 0; i < disk_cache::kTypeCount; i++) {
-    auto metadata = cobalt::network::disk_cache::kTypeMetadata[i];
-=======
 void LoadDiskCacheQuotaSettings(
     cobalt::persistent_storage::PersistentSettings* settings,
     int64_t max_bytes) {
@@ -93,7 +71,6 @@
     disk_cache::ResourceType resource_type = (disk_cache::ResourceType)i;
     std::string directory =
         disk_cache::defaults::GetSubdirectory(resource_type);
->>>>>>> 4dab6715
     uint32_t bucket_size =
         static_cast<uint32_t>(settings->GetPersistentSettingAsDouble(
             directory, disk_cache::defaults::GetQuota(resource_type)));
@@ -109,13 +86,6 @@
     return;
   }
 
-<<<<<<< HEAD
-  // PersistentSettings values are invalid and will be replaced by the
-  default
-      // values in disk_cache::kTypeMetadata.
-      for (int i = 0; i < disk_cache::kTypeCount; i++) {
-    auto metadata = disk_cache::kTypeMetadata[i];
-=======
   // Sum of quotas exceeds |max_bytes|. Set quotas to default values.
   for (int i = 0; i < disk_cache::kTypeCount; i++) {
     disk_cache::ResourceType resource_type = (disk_cache::ResourceType)i;
@@ -123,19 +93,11 @@
     disk_cache::settings::SetQuota(resource_type, default_quota);
     std::string directory =
         disk_cache::defaults::GetSubdirectory(resource_type);
->>>>>>> 4dab6715
     settings->SetPersistentSetting(
         directory,
         std::make_unique<base::Value>(static_cast<double>(default_quota)));
   }
 }
-<<<<<<< HEAD
-#else
-}
-#endif
-}  // namespace
-=======
->>>>>>> 4dab6715
 
 uint32_t GetKey(const std::string& s) {
   return starboard::MurmurHash2_32(s.c_str(), s.size());
@@ -299,18 +261,10 @@
                                max_cache_bytes);
 
     auto http_cache = std::make_unique<net::HttpCache>(
-<<<<<<< HEAD
-        http_network_session(),
-        std::make_unique<net::HttpCache::DefaultBackend>(
-            net::DISK_CACHE, net::CACHE_BACKEND_DEFAULT, nullptr,
-            base::FilePath(std::string(path.data())),
-            /* max_bytes */ max_cache_bytes, false),
-=======
         storage_.http_network_session(),
         std::make_unique<disk_cache::CobaltBackendFactory>(
             base::FilePath(std::string(path.data())),
             /* max_bytes */ max_cache_bytes, this),
->>>>>>> 4dab6715
         true);
     if (persistent_settings != nullptr) {
       auto cache_enabled = persistent_settings->GetPersistentSettingAsBool(
