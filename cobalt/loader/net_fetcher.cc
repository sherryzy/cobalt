--- conflicted
+++ resolved
@@ -26,19 +26,13 @@
 #include "cobalt/loader/cors_preflight.h"
 #include "cobalt/loader/fetch_interceptor_coordinator.h"
 #include "cobalt/loader/url_fetcher_string_writer.h"
-<<<<<<< HEAD
 #include "cobalt/network/custom/url_fetcher.h"
+#include "cobalt/network/disk_cache/cobalt_backend_impl.h"
 #include "cobalt/network/network_module.h"
 #include "net/base/mime_util.h"
 #include "net/base/net_errors.h"
-=======
-#include "cobalt/network/disk_cache/cobalt_backend_impl.h"
-#include "cobalt/network/network_module.h"
-#include "net/base/mime_util.h"
 #include "net/http/http_cache.h"
 #include "net/http/http_transaction_factory.h"
-#include "net/url_request/url_fetcher.h"
->>>>>>> 4dab6715
 #if defined(STARBOARD)
 #include "starboard/configuration.h"
 #endif  // defined(STARBOARD)
@@ -103,13 +97,6 @@
     request_cross_origin_ = true;
     url_fetcher_->AddExtraRequestHeader("Origin:" + origin.SerializedOrigin());
   }
-<<<<<<< HEAD
-#ifndef USE_HACKY_COBALT_CHANGES
-  std::string content_type =
-      std::string(net::HttpRequestHeaders::kResourceType) + ":" +
-      std::to_string(options.resource_type);
-  url_fetcher_->AddExtraRequestHeader(content_type);
-=======
 
   if (url.SchemeIsHTTPOrHTTPS()) {
     auto url_request_context = network_module->url_request_context();
@@ -118,7 +105,6 @@
                                                       options.resource_type);
   }
 
->>>>>>> 4dab6715
   if ((request_cross_origin_ &&
        (request_mode == kCORSModeSameOriginCredentials)) ||
       request_mode == kCORSModeOmitCredentials) {
