// Copyright 2015 The Cobalt Authors. All Rights Reserved.
//
// Licensed under the Apache License, Version 2.0 (the "License");
// you may not use this file except in compliance with the License.
// You may obtain a copy of the License at
//
//     http://www.apache.org/licenses/LICENSE-2.0
//
// Unless required by applicable law or agreed to in writing, software
// distributed under the License is distributed on an "AS IS" BASIS,
// WITHOUT WARRANTIES OR CONDITIONS OF ANY KIND, either express or implied.
// See the License for the specific language governing permissions and
// limitations under the License.

// The Starboard configuration for Desktop Linux. Other devices will have
// specific Starboard implementations, even if they ultimately are running some
// version of Linux -- but they may base their configuration on the Desktop
// Linux configuration headers.

// Other source files should never include this header directly, but should
// include the generic "starboard/configuration.h" instead.

#ifndef STARBOARD_LINUX_SHARED_CONFIGURATION_PUBLIC_H_
#define STARBOARD_LINUX_SHARED_CONFIGURATION_PUBLIC_H_

// --- System Header Configuration -------------------------------------------

// Any system headers listed here that are not provided by the platform will be
// emulated in starboard/types.h.

// Whether the current platform provides the standard header sys/types.h.
#define SB_HAS_SYS_TYPES_H 1

// Whether the current platform provides ssize_t.
#define SB_HAS_SSIZE_T 1

// Type detection for wchar_t.
#if defined(__WCHAR_MAX__) && \
    (__WCHAR_MAX__ == 0x7fffffff || __WCHAR_MAX__ == 0xffffffff)
#define SB_IS_WCHAR_T_UTF32 1
#elif defined(__WCHAR_MAX__) && \
    (__WCHAR_MAX__ == 0x7fff || __WCHAR_MAX__ == 0xffff)
#define SB_IS_WCHAR_T_UTF16 1
#endif

// Chrome only defines this for ARMEL.
#if defined(__ARMEL__)
// Chrome has an exclusion for iOS here, we should too when we support iOS.
#define SB_IS_WCHAR_T_UNSIGNED 1
#endif

// --- Attribute Configuration -----------------------------------------------

// The platform's annotation for forcing a C function to be inlined.
#define SB_C_FORCE_INLINE __inline__ __attribute__((always_inline))

// The platform's annotation for marking a C function as suggested to be
// inlined.
#define SB_C_INLINE inline

// The platform's annotation for marking a C function as forcibly not
// inlined.
#define SB_C_NOINLINE __attribute__((noinline))

// The platform's annotation for marking a symbol as exported outside of the
// current shared library.
#define SB_EXPORT_PLATFORM __attribute__((visibility("default")))

// The platform's annotation for marking a symbol as imported from outside of
// the current linking unit.
#define SB_IMPORT_PLATFORM

<<<<<<< HEAD
// --- Extensions Configuration ----------------------------------------------

// Do not use <unordered_map> and <unordered_set> for the hash table types.
#define SB_HAS_STD_UNORDERED_HASH 0

// GCC/Clang doesn't define a long long hash function, except for Android and
// Game consoles.
#define SB_HAS_LONG_LONG_HASH 0

// GCC/Clang doesn't define a string hash function, except for Game Consoles.
#define SB_HAS_STRING_HASH 0

// Desktop Linux needs a using statement for the hash functions.
#define SB_HAS_HASH_USING 0

// Set this to 1 if hash functions for custom types can be defined as a
// hash_value() function. Otherwise, they need to be placed inside a
// partially-specified hash struct template with an operator().
#define SB_HAS_HASH_VALUE 0

// Set this to 1 if use of hash_map or hash_set causes a deprecation warning
// (which then breaks the build).
#define SB_HAS_HASH_WARNING 1

// The location to include hash_map on this platform.
#define SB_HASH_MAP_INCLUDE <ext/hash_map>

// C++'s hash_map and hash_set are often found in different namespaces depending
// on the compiler.
#define SB_HASH_NAMESPACE __gnu_cxx

// The location to include hash_set on this platform.
#define SB_HASH_SET_INCLUDE <ext/hash_set>
=======
// --- Graphics Configuration ------------------------------------------------

// Indicates whether or not the given platform supports bilinear filtering.
// This can be checked to enable/disable renderer tests that verify that this is
// working properly.
#define SB_HAS_BILINEAR_FILTERING_SUPPORT 1
>>>>>>> a6526248

// --- I/O Configuration -----------------------------------------------------

// Whether the current platform has speech synthesis.
#define SB_HAS_SPEECH_SYNTHESIS 0

// --- Decoder-only Params ---

// Whether this platform can map executable memory. Implies SB_HAS_MMAP. This is
// required for platforms that want to JIT.
#define SB_CAN_MAP_EXECUTABLE_MEMORY 1

// --- Network Configuration -------------------------------------------------

// Specifies whether this platform supports IPV6.
#define SB_HAS_IPV6 1

// Specifies whether this platform supports pipe.
#define SB_HAS_PIPE 1

// --- Platform Specific Audits ----------------------------------------------

#if !defined(__GNUC__)
#error "Linux builds need a GCC-like compiler (for the moment)."
#endif

// --- Media Configuration ---------------------------------------------------

// The path of video_dmp_writer.h. Defined here to avoid errors building on
// platforms that do not include the video_dmp library.
#define SB_PLAYER_DMP_WRITER_INCLUDE_PATH \
  "starboard/shared/starboard/player/video_dmp_writer.h"

#endif  // STARBOARD_LINUX_SHARED_CONFIGURATION_PUBLIC_H_<|MERGE_RESOLUTION|>--- conflicted
+++ resolved
@@ -70,49 +70,6 @@
 // the current linking unit.
 #define SB_IMPORT_PLATFORM
 
-<<<<<<< HEAD
-// --- Extensions Configuration ----------------------------------------------
-
-// Do not use <unordered_map> and <unordered_set> for the hash table types.
-#define SB_HAS_STD_UNORDERED_HASH 0
-
-// GCC/Clang doesn't define a long long hash function, except for Android and
-// Game consoles.
-#define SB_HAS_LONG_LONG_HASH 0
-
-// GCC/Clang doesn't define a string hash function, except for Game Consoles.
-#define SB_HAS_STRING_HASH 0
-
-// Desktop Linux needs a using statement for the hash functions.
-#define SB_HAS_HASH_USING 0
-
-// Set this to 1 if hash functions for custom types can be defined as a
-// hash_value() function. Otherwise, they need to be placed inside a
-// partially-specified hash struct template with an operator().
-#define SB_HAS_HASH_VALUE 0
-
-// Set this to 1 if use of hash_map or hash_set causes a deprecation warning
-// (which then breaks the build).
-#define SB_HAS_HASH_WARNING 1
-
-// The location to include hash_map on this platform.
-#define SB_HASH_MAP_INCLUDE <ext/hash_map>
-
-// C++'s hash_map and hash_set are often found in different namespaces depending
-// on the compiler.
-#define SB_HASH_NAMESPACE __gnu_cxx
-
-// The location to include hash_set on this platform.
-#define SB_HASH_SET_INCLUDE <ext/hash_set>
-=======
-// --- Graphics Configuration ------------------------------------------------
-
-// Indicates whether or not the given platform supports bilinear filtering.
-// This can be checked to enable/disable renderer tests that verify that this is
-// working properly.
-#define SB_HAS_BILINEAR_FILTERING_SUPPORT 1
->>>>>>> a6526248
-
 // --- I/O Configuration -----------------------------------------------------
 
 // Whether the current platform has speech synthesis.
