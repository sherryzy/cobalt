--- conflicted
+++ resolved
@@ -14,15 +14,11 @@
 // enabled.  For example a non-official release build may have
 // DCHECK_ALWAYS_ON undefined (and therefore ThreadChecker would be
 // disabled) but have DCHECKs enabled at runtime.
-<<<<<<< HEAD
-#define ENABLE_THREAD_CHECKER ((!defined(NDEBUG) || defined(DCHECK_ALWAYS_ON)) && !defined(__LB_SHELL__))
-=======
-#if (!defined(NDEBUG) || defined(DCHECK_ALWAYS_ON))
+#if ((!defined(NDEBUG) || defined(DCHECK_ALWAYS_ON)) && !defined(__LB_SHELL__))
 #define ENABLE_THREAD_CHECKER 1
 #else
 #define ENABLE_THREAD_CHECKER 0
 #endif
->>>>>>> 5597304c
 
 #if ENABLE_THREAD_CHECKER
 #include "base/threading/thread_checker_impl.h"
