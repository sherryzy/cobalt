--- conflicted
+++ resolved
@@ -29,12 +29,7 @@
 
 namespace subtle {
 Time TimeNowIgnoringOverride() {
-<<<<<<< HEAD
   return Time() + Microseconds(SbTimeGetNow());
-=======
-  return Time() + TimeDelta::FromMicroseconds(
-      starboard::PosixTimeToWindowsTime(starboard::CurrentPosixTime()));
->>>>>>> 4dab6715
 }
 
 Time TimeNowFromSystemTimeIgnoringOverride() {
@@ -47,12 +42,7 @@
 
 namespace subtle {
 TimeTicks TimeTicksNowIgnoringOverride() {
-<<<<<<< HEAD
   return TimeTicks() + Microseconds(SbTimeGetMonotonicNow());
-=======
-  return TimeTicks() + TimeDelta::FromMicroseconds(
-      starboard::CurrentMonotonicTime());
->>>>>>> 4dab6715
 }
 }  // namespace subtle
 
@@ -71,15 +61,8 @@
 
 namespace subtle {
 ThreadTicks ThreadTicksNowIgnoringOverride() {
-<<<<<<< HEAD
-  if (SbTimeIsTimeThreadNowSupported())
-    return ThreadTicks() +
-           Microseconds(SbTimeGetMonotonicThreadNow());
-  return ThreadTicks();
-=======
-  return ThreadTicks() + TimeDelta::FromMicroseconds(
+  return ThreadTicks() + Microseconds(
       starboard::CurrentMonotonicThreadTime());
->>>>>>> 4dab6715
 }
 }  // namespace subtle
 
