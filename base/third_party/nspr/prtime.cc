/* Portions are Copyright (C) 2011 Google Inc */
/* ***** BEGIN LICENSE BLOCK *****
 * Version: MPL 1.1/GPL 2.0/LGPL 2.1
 *
 * The contents of this file are subject to the Mozilla Public License Version
 * 1.1 (the "License"); you may not use this file except in compliance with
 * the License. You may obtain a copy of the License at
 * http://www.mozilla.org/MPL/
 *
 * Software distributed under the License is distributed on an "AS IS" basis,
 * WITHOUT WARRANTY OF ANY KIND, either express or implied. See the License
 * for the specific language governing rights and limitations under the
 * License.
 *
 * The Original Code is the Netscape Portable Runtime (NSPR).
 *
 * The Initial Developer of the Original Code is
 * Netscape Communications Corporation.
 * Portions created by the Initial Developer are Copyright (C) 1998-2000
 * the Initial Developer. All Rights Reserved.
 *
 * Contributor(s):
 *
 * Alternatively, the contents of this file may be used under the terms of
 * either the GNU General Public License Version 2 or later (the "GPL"), or
 * the GNU Lesser General Public License Version 2.1 or later (the "LGPL"),
 * in which case the provisions of the GPL or the LGPL are applicable instead
 * of those above. If you wish to allow use of your version of this file only
 * under the terms of either the GPL or the LGPL, and not to allow others to
 * use your version of this file under the terms of the MPL, indicate your
 * decision by deleting the provisions above and replace them with the notice
 * and other provisions required by the GPL or the LGPL. If you do not delete
 * the provisions above, a recipient may use your version of this file under
 * the terms of any one of the MPL, the GPL or the LGPL.
 *
 * ***** END LICENSE BLOCK ***** */

/*
 * prtime.cc --
 * NOTE: The original nspr file name is prtime.c
 *
 *     NSPR date and time functions
 *
 * CVS revision 3.37
 */

/*
 * The following functions were copied from the NSPR prtime.c file.
 * PR_ParseTimeString
 *   We inlined the new PR_ParseTimeStringToExplodedTime function to avoid
 *   copying PR_ExplodeTime and PR_LocalTimeParameters.  (The PR_ExplodeTime
 *   and PR_ImplodeTime calls cancel each other out.)
 * PR_NormalizeTime
 * PR_GMTParameters
 * PR_ImplodeTime
 *   This was modified to use the Win32 SYSTEMTIME/FILETIME structures
 *   and the timezone offsets are applied to the FILETIME structure.
 * All types and macros are defined in the base/third_party/prtime.h file.
 * These have been copied from the following nspr files. We have only copied
 * over the types we need.
 * 1. prtime.h
 * 2. prtypes.h
 * 3. prlong.h
 */

#include "base/logging.h"
#include "base/third_party/nspr/prtime.h"
#include "build/build_config.h"

#if defined(OS_WIN)
#include <windows.h>
#elif defined(OS_MACOSX)
#include <CoreFoundation/CoreFoundation.h>
#elif defined(OS_ANDROID)
#include <ctype.h>
#include "base/os_compat_android.h"  // For timegm()
<<<<<<< HEAD
#elif defined(__LB_BLUE__)
#include <ctype.h>
=======
#elif defined(OS_NACL)
#include "base/os_compat_nacl.h"  // For timegm()
>>>>>>> 5597304c
#endif
#include <errno.h>  /* for EINVAL */
#include <time.h>

/* Implements the Unix localtime_r() function for windows */
#if defined(OS_WIN)
static void localtime_r(const time_t* secs, struct tm* time) {
  (void) localtime_s(time, secs);
}
#endif

/*
 *------------------------------------------------------------------------
 *
 * PR_ImplodeTime --
 *
 *     Cf. time_t mktime(struct tm *tp)
 *     Note that 1 year has < 2^25 seconds.  So an PRInt32 is large enough.
 *
 *------------------------------------------------------------------------
 */
PRTime
PR_ImplodeTime(const PRExplodedTime *exploded)
{
    // This is important, we want to make sure multiplications are
    // done with the correct precision.
    static const PRTime kSecondsToMicroseconds = static_cast<PRTime>(1000000);
#if defined(OS_WIN)
   // Create the system struct representing our exploded time.
    SYSTEMTIME st = {0};
    FILETIME ft = {0};
    ULARGE_INTEGER uli = {0};

    st.wYear = exploded->tm_year;
    st.wMonth = exploded->tm_month + 1;
    st.wDayOfWeek = exploded->tm_wday;
    st.wDay = exploded->tm_mday;
    st.wHour = exploded->tm_hour;
    st.wMinute = exploded->tm_min;
    st.wSecond = exploded->tm_sec;
    st.wMilliseconds = exploded->tm_usec/1000;
     // Convert to FILETIME.
    if (!SystemTimeToFileTime(&st, &ft)) {
      NOTREACHED() << "Unable to convert time";
      return 0;
    }
    // Apply offsets.
    uli.LowPart = ft.dwLowDateTime;
    uli.HighPart = ft.dwHighDateTime;
    // Convert from Windows epoch to NSPR epoch, and 100-nanoseconds units
    // to microsecond units.
    PRTime result =
        static_cast<PRTime>((uli.QuadPart / 10) - 11644473600000000i64);
    // Adjust for time zone and dst.  Convert from seconds to microseconds.
    result -= (exploded->tm_params.tp_gmt_offset +
               exploded->tm_params.tp_dst_offset) * kSecondsToMicroseconds;
    return result;
#elif defined(OS_MACOSX)
    // Create the system struct representing our exploded time.
    CFGregorianDate gregorian_date;
    gregorian_date.year = exploded->tm_year;
    gregorian_date.month = exploded->tm_month + 1;
    gregorian_date.day = exploded->tm_mday;
    gregorian_date.hour = exploded->tm_hour;
    gregorian_date.minute = exploded->tm_min;
    gregorian_date.second = exploded->tm_sec;

    // Compute |absolute_time| in seconds, correct for gmt and dst
    // (note the combined offset will be negative when we need to add it), then
    // convert to microseconds which is what PRTime expects.
    CFAbsoluteTime absolute_time =
        CFGregorianDateGetAbsoluteTime(gregorian_date, NULL);
    PRTime result = static_cast<PRTime>(absolute_time);
    result -= exploded->tm_params.tp_gmt_offset +
              exploded->tm_params.tp_dst_offset;
    result += kCFAbsoluteTimeIntervalSince1970;  // PRTime epoch is 1970
    result *= kSecondsToMicroseconds;
    result += exploded->tm_usec;
    return result;
#elif defined(OS_POSIX)
    struct tm exp_tm = {0};
    exp_tm.tm_sec  = exploded->tm_sec;
    exp_tm.tm_min  = exploded->tm_min;
    exp_tm.tm_hour = exploded->tm_hour;
    exp_tm.tm_mday = exploded->tm_mday;
    exp_tm.tm_mon  = exploded->tm_month;
    exp_tm.tm_year = exploded->tm_year - 1900;
#if defined(__LB_SHELL__)
    time_t absolute_time = mktime(&exp_tm);
#else
    time_t absolute_time = timegm(&exp_tm);
#endif

    // If timegm returned -1.  Since we don't pass it a time zone, the only
    // valid case of returning -1 is 1 second before Epoch (Dec 31, 1969).
    if (absolute_time == -1 &&
        !(exploded->tm_year == 1969 && exploded->tm_month == 11 &&
        exploded->tm_mday == 31 && exploded->tm_hour == 23 &&
        exploded->tm_min == 59 && exploded->tm_sec == 59)) {
      // If we get here, time_t must be 32 bits.
      // Date was possibly too far in the future and would overflow.  Return
      // the most future date possible (year 2038).
      if (exploded->tm_year >= 1970)
        return INT_MAX * kSecondsToMicroseconds;
      // Date was possibly too far in the past and would underflow.  Return
      // the most past date possible (year 1901).
      return INT_MIN * kSecondsToMicroseconds;
    }

    PRTime result = static_cast<PRTime>(absolute_time);
    result -= exploded->tm_params.tp_gmt_offset +
              exploded->tm_params.tp_dst_offset;
    result *= kSecondsToMicroseconds;
    result += exploded->tm_usec;
    return result;
#else
#error No PR_ImplodeTime implemented on your platform.
#endif
}

/* 
 * The COUNT_LEAPS macro counts the number of leap years passed by
 * till the start of the given year Y.  At the start of the year 4
 * A.D. the number of leap years passed by is 0, while at the start of
 * the year 5 A.D. this count is 1. The number of years divisible by
 * 100 but not divisible by 400 (the non-leap years) is deducted from
 * the count to get the correct number of leap years.
 *
 * The COUNT_DAYS macro counts the number of days since 01/01/01 till the
 * start of the given year Y. The number of days at the start of the year
 * 1 is 0 while the number of days at the start of the year 2 is 365
 * (which is ((2)-1) * 365) and so on. The reference point is 01/01/01
 * midnight 00:00:00.
 */

#define COUNT_LEAPS(Y)   ( ((Y)-1)/4 - ((Y)-1)/100 + ((Y)-1)/400 )
#define COUNT_DAYS(Y)  ( ((Y)-1)*365 + COUNT_LEAPS(Y) )
#define DAYS_BETWEEN_YEARS(A, B)  (COUNT_DAYS(B) - COUNT_DAYS(A))

/*
 * Static variables used by functions in this file
 */

/*
 * The following array contains the day of year for the last day of
 * each month, where index 1 is January, and day 0 is January 1.
 */

static const int lastDayOfMonth[2][13] = {
    {-1, 30, 58, 89, 119, 150, 180, 211, 242, 272, 303, 333, 364},
    {-1, 30, 59, 90, 120, 151, 181, 212, 243, 273, 304, 334, 365}
};

/*
 * The number of days in a month
 */

static const PRInt8 nDays[2][12] = {
    {31, 28, 31, 30, 31, 30, 31, 31, 30, 31, 30, 31},
    {31, 29, 31, 30, 31, 30, 31, 31, 30, 31, 30, 31}
};

/*
 *-------------------------------------------------------------------------
 *
 * IsLeapYear --
 *
 *     Returns 1 if the year is a leap year, 0 otherwise.
 *
 *-------------------------------------------------------------------------
 */

static int IsLeapYear(PRInt16 year)
{
    if ((year % 4 == 0 && year % 100 != 0) || year % 400 == 0)
        return 1;
    else
        return 0;
}

/*
 * 'secOffset' should be less than 86400 (i.e., a day).
 * 'time' should point to a normalized PRExplodedTime.
 */

static void
ApplySecOffset(PRExplodedTime *time, PRInt32 secOffset)
{
    time->tm_sec += secOffset;

    /* Note that in this implementation we do not count leap seconds */
    if (time->tm_sec < 0 || time->tm_sec >= 60) {
        time->tm_min += time->tm_sec / 60;
        time->tm_sec %= 60;
        if (time->tm_sec < 0) {
            time->tm_sec += 60;
            time->tm_min--;
        }
    }

    if (time->tm_min < 0 || time->tm_min >= 60) {
        time->tm_hour += time->tm_min / 60;
        time->tm_min %= 60;
        if (time->tm_min < 0) {
            time->tm_min += 60;
            time->tm_hour--;
        }
    }

    if (time->tm_hour < 0) {
        /* Decrement mday, yday, and wday */
        time->tm_hour += 24;
        time->tm_mday--;
        time->tm_yday--;
        if (time->tm_mday < 1) {
            time->tm_month--;
            if (time->tm_month < 0) {
                time->tm_month = 11;
                time->tm_year--;
                if (IsLeapYear(time->tm_year))
                    time->tm_yday = 365;
                else
                    time->tm_yday = 364;
            }
            time->tm_mday = nDays[IsLeapYear(time->tm_year)][time->tm_month];
        }
        time->tm_wday--;
        if (time->tm_wday < 0)
            time->tm_wday = 6;
    } else if (time->tm_hour > 23) {
        /* Increment mday, yday, and wday */
        time->tm_hour -= 24;
        time->tm_mday++;
        time->tm_yday++;
        if (time->tm_mday >
                nDays[IsLeapYear(time->tm_year)][time->tm_month]) {
            time->tm_mday = 1;
            time->tm_month++;
            if (time->tm_month > 11) {
                time->tm_month = 0;
                time->tm_year++;
                time->tm_yday = 0;
            }
        }
        time->tm_wday++;
        if (time->tm_wday > 6)
            time->tm_wday = 0;
    }
}

void
PR_NormalizeTime(PRExplodedTime *time, PRTimeParamFn params)
{
    int daysInMonth;
    PRInt32 numDays;

    /* Get back to GMT */
    time->tm_sec -= time->tm_params.tp_gmt_offset
            + time->tm_params.tp_dst_offset;
    time->tm_params.tp_gmt_offset = 0;
    time->tm_params.tp_dst_offset = 0;

    /* Now normalize GMT */

    if (time->tm_usec < 0 || time->tm_usec >= 1000000) {
        time->tm_sec +=  time->tm_usec / 1000000;
        time->tm_usec %= 1000000;
        if (time->tm_usec < 0) {
            time->tm_usec += 1000000;
            time->tm_sec--;
        }
    }

    /* Note that we do not count leap seconds in this implementation */
    if (time->tm_sec < 0 || time->tm_sec >= 60) {
        time->tm_min += time->tm_sec / 60;
        time->tm_sec %= 60;
        if (time->tm_sec < 0) {
            time->tm_sec += 60;
            time->tm_min--;
        }
    }

    if (time->tm_min < 0 || time->tm_min >= 60) {
        time->tm_hour += time->tm_min / 60;
        time->tm_min %= 60;
        if (time->tm_min < 0) {
            time->tm_min += 60;
            time->tm_hour--;
        }
    }

    if (time->tm_hour < 0 || time->tm_hour >= 24) {
        time->tm_mday += time->tm_hour / 24;
        time->tm_hour %= 24;
        if (time->tm_hour < 0) {
            time->tm_hour += 24;
            time->tm_mday--;
        }
    }

    /* Normalize month and year before mday */
    if (time->tm_month < 0 || time->tm_month >= 12) {
        time->tm_year += time->tm_month / 12;
        time->tm_month %= 12;
        if (time->tm_month < 0) {
            time->tm_month += 12;
            time->tm_year--;
        }
    }

    /* Now that month and year are in proper range, normalize mday */

    if (time->tm_mday < 1) {
        /* mday too small */
        do {
            /* the previous month */
            time->tm_month--;
            if (time->tm_month < 0) {
                time->tm_month = 11;
                time->tm_year--;
            }
            time->tm_mday += nDays[IsLeapYear(time->tm_year)][time->tm_month];
        } while (time->tm_mday < 1);
    } else {
        daysInMonth = nDays[IsLeapYear(time->tm_year)][time->tm_month];
        while (time->tm_mday > daysInMonth) {
            /* mday too large */
            time->tm_mday -= daysInMonth;
            time->tm_month++;
            if (time->tm_month > 11) {
                time->tm_month = 0;
                time->tm_year++;
            }
            daysInMonth = nDays[IsLeapYear(time->tm_year)][time->tm_month];
        }
    }

    /* Recompute yday and wday */
    time->tm_yday = time->tm_mday +
            lastDayOfMonth[IsLeapYear(time->tm_year)][time->tm_month];
	    
    numDays = DAYS_BETWEEN_YEARS(1970, time->tm_year) + time->tm_yday;
    time->tm_wday = (numDays + 4) % 7;
    if (time->tm_wday < 0) {
        time->tm_wday += 7;
    }

    /* Recompute time parameters */

    time->tm_params = params(time);

    ApplySecOffset(time, time->tm_params.tp_gmt_offset
            + time->tm_params.tp_dst_offset);
}

/*
 *------------------------------------------------------------------------
 *
 * PR_GMTParameters --
 *
 *     Returns the PRTimeParameters for Greenwich Mean Time.
 *     Trivially, both the tp_gmt_offset and tp_dst_offset fields are 0.
 *
 *------------------------------------------------------------------------
 */

PRTimeParameters
PR_GMTParameters(const PRExplodedTime *gmt)
{
#if defined(XP_MAC)
#pragma unused (gmt)
#endif

    PRTimeParameters retVal = { 0, 0 };
    return retVal;
}

/*
 * The following code implements PR_ParseTimeString().  It is based on
 * ns/lib/xp/xp_time.c, revision 1.25, by Jamie Zawinski <jwz@netscape.com>.
 */

/*
 * We only recognize the abbreviations of a small subset of time zones
 * in North America, Europe, and Japan.
 *
 * PST/PDT: Pacific Standard/Daylight Time
 * MST/MDT: Mountain Standard/Daylight Time
 * CST/CDT: Central Standard/Daylight Time
 * EST/EDT: Eastern Standard/Daylight Time
 * AST: Atlantic Standard Time
 * NST: Newfoundland Standard Time
 * GMT: Greenwich Mean Time
 * BST: British Summer Time
 * MET: Middle Europe Time
 * EET: Eastern Europe Time
 * JST: Japan Standard Time
 */

typedef enum
{
  TT_UNKNOWN,

  TT_SUN, TT_MON, TT_TUE, TT_WED, TT_THU, TT_FRI, TT_SAT,

  TT_JAN, TT_FEB, TT_MAR, TT_APR, TT_MAY, TT_JUN,
  TT_JUL, TT_AUG, TT_SEP, TT_OCT, TT_NOV, TT_DEC,

  TT_PST, TT_PDT, TT_MST, TT_MDT, TT_CST, TT_CDT, TT_EST, TT_EDT,
  TT_AST, TT_NST, TT_GMT, TT_BST, TT_MET, TT_EET, TT_JST
} TIME_TOKEN;

/*
 * This parses a time/date string into a PRTime
 * (microseconds after "1-Jan-1970 00:00:00 GMT").
 * It returns PR_SUCCESS on success, and PR_FAILURE
 * if the time/date string can't be parsed.
 *
 * Many formats are handled, including:
 *
 *   14 Apr 89 03:20:12
 *   14 Apr 89 03:20 GMT
 *   Fri, 17 Mar 89 4:01:33
 *   Fri, 17 Mar 89 4:01 GMT
 *   Mon Jan 16 16:12 PDT 1989
 *   Mon Jan 16 16:12 +0130 1989
 *   6 May 1992 16:41-JST (Wednesday)
 *   22-AUG-1993 10:59:12.82
 *   22-AUG-1993 10:59pm
 *   22-AUG-1993 12:59am
 *   22-AUG-1993 12:59 PM
 *   Friday, August 04, 1995 3:54 PM
 *   06/21/95 04:24:34 PM
 *   20/06/95 21:07
 *   95-06-08 19:32:48 EDT
 *
 * If the input string doesn't contain a description of the timezone,
 * we consult the `default_to_gmt' to decide whether the string should
 * be interpreted relative to the local time zone (PR_FALSE) or GMT (PR_TRUE).
 * The correct value for this argument depends on what standard specified
 * the time string which you are parsing.
 */

PRStatus
PR_ParseTimeString(
        const char *string,
        PRBool default_to_gmt,
        PRTime *result_imploded)
{
  PRExplodedTime tm;
  PRExplodedTime *result = &tm;
  TIME_TOKEN dotw = TT_UNKNOWN;
  TIME_TOKEN month = TT_UNKNOWN;
  TIME_TOKEN zone = TT_UNKNOWN;
  int zone_offset = -1;
  int dst_offset = 0;
  int date = -1;
  PRInt32 year = -1;
  int hour = -1;
  int min = -1;
  int sec = -1;

  const char *rest = string;

  int iterations = 0;

  PR_ASSERT(string && result);
  if (!string || !result) return PR_FAILURE;

  while (*rest)
        {

          if (iterations++ > 1000)
                {
                  return PR_FAILURE;
                }

          switch (*rest)
                {
                case 'a': case 'A':
                  if (month == TT_UNKNOWN &&
                          (rest[1] == 'p' || rest[1] == 'P') &&
                          (rest[2] == 'r' || rest[2] == 'R'))
                        month = TT_APR;
                  else if (zone == TT_UNKNOWN &&
                                   (rest[1] == 's' || rest[1] == 'S') &&
                                   (rest[2] == 't' || rest[2] == 'T'))
                        zone = TT_AST;
                  else if (month == TT_UNKNOWN &&
                                   (rest[1] == 'u' || rest[1] == 'U') &&
                                   (rest[2] == 'g' || rest[2] == 'G'))
                        month = TT_AUG;
                  break;
                case 'b': case 'B':
                  if (zone == TT_UNKNOWN &&
                          (rest[1] == 's' || rest[1] == 'S') &&
                          (rest[2] == 't' || rest[2] == 'T'))
                        zone = TT_BST;
                  break;
                case 'c': case 'C':
                  if (zone == TT_UNKNOWN &&
                          (rest[1] == 'd' || rest[1] == 'D') &&
                          (rest[2] == 't' || rest[2] == 'T'))
                        zone = TT_CDT;
                  else if (zone == TT_UNKNOWN &&
                                   (rest[1] == 's' || rest[1] == 'S') &&
                                   (rest[2] == 't' || rest[2] == 'T'))
                        zone = TT_CST;
                  break;
                case 'd': case 'D':
                  if (month == TT_UNKNOWN &&
                          (rest[1] == 'e' || rest[1] == 'E') &&
                          (rest[2] == 'c' || rest[2] == 'C'))
                        month = TT_DEC;
                  break;
                case 'e': case 'E':
                  if (zone == TT_UNKNOWN &&
                          (rest[1] == 'd' || rest[1] == 'D') &&
                          (rest[2] == 't' || rest[2] == 'T'))
                        zone = TT_EDT;
                  else if (zone == TT_UNKNOWN &&
                                   (rest[1] == 'e' || rest[1] == 'E') &&
                                   (rest[2] == 't' || rest[2] == 'T'))
                        zone = TT_EET;
                  else if (zone == TT_UNKNOWN &&
                                   (rest[1] == 's' || rest[1] == 'S') &&
                                   (rest[2] == 't' || rest[2] == 'T'))
                        zone = TT_EST;
                  break;
                case 'f': case 'F':
                  if (month == TT_UNKNOWN &&
                          (rest[1] == 'e' || rest[1] == 'E') &&
                          (rest[2] == 'b' || rest[2] == 'B'))
                        month = TT_FEB;
                  else if (dotw == TT_UNKNOWN &&
                                   (rest[1] == 'r' || rest[1] == 'R') &&
                                   (rest[2] == 'i' || rest[2] == 'I'))
                        dotw = TT_FRI;
                  break;
                case 'g': case 'G':
                  if (zone == TT_UNKNOWN &&
                          (rest[1] == 'm' || rest[1] == 'M') &&
                          (rest[2] == 't' || rest[2] == 'T'))
                        zone = TT_GMT;
                  break;
                case 'j': case 'J':
                  if (month == TT_UNKNOWN &&
                          (rest[1] == 'a' || rest[1] == 'A') &&
                          (rest[2] == 'n' || rest[2] == 'N'))
                        month = TT_JAN;
                  else if (zone == TT_UNKNOWN &&
                                   (rest[1] == 's' || rest[1] == 'S') &&
                                   (rest[2] == 't' || rest[2] == 'T'))
                        zone = TT_JST;
                  else if (month == TT_UNKNOWN &&
                                   (rest[1] == 'u' || rest[1] == 'U') &&
                                   (rest[2] == 'l' || rest[2] == 'L'))
                        month = TT_JUL;
                  else if (month == TT_UNKNOWN &&
                                   (rest[1] == 'u' || rest[1] == 'U') &&
                                   (rest[2] == 'n' || rest[2] == 'N'))
                        month = TT_JUN;
                  break;
                case 'm': case 'M':
                  if (month == TT_UNKNOWN &&
                          (rest[1] == 'a' || rest[1] == 'A') &&
                          (rest[2] == 'r' || rest[2] == 'R'))
                        month = TT_MAR;
                  else if (month == TT_UNKNOWN &&
                                   (rest[1] == 'a' || rest[1] == 'A') &&
                                   (rest[2] == 'y' || rest[2] == 'Y'))
                        month = TT_MAY;
                  else if (zone == TT_UNKNOWN &&
                                   (rest[1] == 'd' || rest[1] == 'D') &&
                                   (rest[2] == 't' || rest[2] == 'T'))
                        zone = TT_MDT;
                  else if (zone == TT_UNKNOWN &&
                                   (rest[1] == 'e' || rest[1] == 'E') &&
                                   (rest[2] == 't' || rest[2] == 'T'))
                        zone = TT_MET;
                  else if (dotw == TT_UNKNOWN &&
                                   (rest[1] == 'o' || rest[1] == 'O') &&
                                   (rest[2] == 'n' || rest[2] == 'N'))
                        dotw = TT_MON;
                  else if (zone == TT_UNKNOWN &&
                                   (rest[1] == 's' || rest[1] == 'S') &&
                                   (rest[2] == 't' || rest[2] == 'T'))
                        zone = TT_MST;
                  break;
                case 'n': case 'N':
                  if (month == TT_UNKNOWN &&
                          (rest[1] == 'o' || rest[1] == 'O') &&
                          (rest[2] == 'v' || rest[2] == 'V'))
                        month = TT_NOV;
                  else if (zone == TT_UNKNOWN &&
                                   (rest[1] == 's' || rest[1] == 'S') &&
                                   (rest[2] == 't' || rest[2] == 'T'))
                        zone = TT_NST;
                  break;
                case 'o': case 'O':
                  if (month == TT_UNKNOWN &&
                          (rest[1] == 'c' || rest[1] == 'C') &&
                          (rest[2] == 't' || rest[2] == 'T'))
                        month = TT_OCT;
                  break;
                case 'p': case 'P':
                  if (zone == TT_UNKNOWN &&
                          (rest[1] == 'd' || rest[1] == 'D') &&
                          (rest[2] == 't' || rest[2] == 'T'))
                        zone = TT_PDT;
                  else if (zone == TT_UNKNOWN &&
                                   (rest[1] == 's' || rest[1] == 'S') &&
                                   (rest[2] == 't' || rest[2] == 'T'))
                        zone = TT_PST;
                  break;
                case 's': case 'S':
                  if (dotw == TT_UNKNOWN &&
                          (rest[1] == 'a' || rest[1] == 'A') &&
                          (rest[2] == 't' || rest[2] == 'T'))
                        dotw = TT_SAT;
                  else if (month == TT_UNKNOWN &&
                                   (rest[1] == 'e' || rest[1] == 'E') &&
                                   (rest[2] == 'p' || rest[2] == 'P'))
                        month = TT_SEP;
                  else if (dotw == TT_UNKNOWN &&
                                   (rest[1] == 'u' || rest[1] == 'U') &&
                                   (rest[2] == 'n' || rest[2] == 'N'))
                        dotw = TT_SUN;
                  break;
                case 't': case 'T':
                  if (dotw == TT_UNKNOWN &&
                          (rest[1] == 'h' || rest[1] == 'H') &&
                          (rest[2] == 'u' || rest[2] == 'U'))
                        dotw = TT_THU;
                  else if (dotw == TT_UNKNOWN &&
                                   (rest[1] == 'u' || rest[1] == 'U') &&
                                   (rest[2] == 'e' || rest[2] == 'E'))
                        dotw = TT_TUE;
                  break;
                case 'u': case 'U':
                  if (zone == TT_UNKNOWN &&
                          (rest[1] == 't' || rest[1] == 'T') &&
                          !(rest[2] >= 'A' && rest[2] <= 'Z') &&
                          !(rest[2] >= 'a' && rest[2] <= 'z'))
                        /* UT is the same as GMT but UTx is not. */
                        zone = TT_GMT;
                  break;
                case 'w': case 'W':
                  if (dotw == TT_UNKNOWN &&
                          (rest[1] == 'e' || rest[1] == 'E') &&
                          (rest[2] == 'd' || rest[2] == 'D'))
                        dotw = TT_WED;
                  break;

                case '+': case '-':
                  {
                        const char *end;
                        int sign;
                        if (zone_offset != -1)
                          {
                                /* already got one... */
                                rest++;
                                break;
                          }
                        if (zone != TT_UNKNOWN && zone != TT_GMT)
                          {
                                /* GMT+0300 is legal, but PST+0300 is not. */
                                rest++;
                                break;
                          }

                        sign = ((*rest == '+') ? 1 : -1);
                        rest++; /* move over sign */
                        end = rest;
                        while (*end >= '0' && *end <= '9')
                          end++;
                        if (rest == end) /* no digits here */
                          break;

                        if ((end - rest) == 4)
                          /* offset in HHMM */
                          zone_offset = (((((rest[0]-'0')*10) + (rest[1]-'0')) * 60) +
                                                         (((rest[2]-'0')*10) + (rest[3]-'0')));
                        else if ((end - rest) == 2)
                          /* offset in hours */
                          zone_offset = (((rest[0]-'0')*10) + (rest[1]-'0')) * 60;
                        else if ((end - rest) == 1)
                          /* offset in hours */
                          zone_offset = (rest[0]-'0') * 60;
                        else
                          /* 3 or >4 */
                          break;

                        zone_offset *= sign;
                        zone = TT_GMT;
                        break;
                  }

                case '0': case '1': case '2': case '3': case '4':
                case '5': case '6': case '7': case '8': case '9':
                  {
                        int tmp_hour = -1;
                        int tmp_min = -1;
                        int tmp_sec = -1;
                        const char *end = rest + 1;
                        while (*end >= '0' && *end <= '9')
                          end++;

                        /* end is now the first character after a range of digits. */

                        if (*end == ':')
                          {
                                if (hour >= 0 && min >= 0) /* already got it */
                                  break;

                                /* We have seen "[0-9]+:", so this is probably HH:MM[:SS] */
                                if ((end - rest) > 2)
                                  /* it is [0-9][0-9][0-9]+: */
                                  break;
                                else if ((end - rest) == 2)
                                  tmp_hour = ((rest[0]-'0')*10 +
                                                          (rest[1]-'0'));
                                else
                                  tmp_hour = (rest[0]-'0');

                                /* move over the colon, and parse minutes */

                                rest = ++end;
                                while (*end >= '0' && *end <= '9')
                                  end++;

                                if (end == rest)
                                  /* no digits after first colon? */
                                  break;
                                else if ((end - rest) > 2)
                                  /* it is [0-9][0-9][0-9]+: */
                                  break;
                                else if ((end - rest) == 2)
                                  tmp_min = ((rest[0]-'0')*10 +
                                                         (rest[1]-'0'));
                                else
                                  tmp_min = (rest[0]-'0');

                                /* now go for seconds */
                                rest = end;
                                if (*rest == ':')
                                  rest++;
                                end = rest;
                                while (*end >= '0' && *end <= '9')
                                  end++;

                                if (end == rest)
                                  /* no digits after second colon - that's ok. */
                                  ;
                                else if ((end - rest) > 2)
                                  /* it is [0-9][0-9][0-9]+: */
                                  break;
                                else if ((end - rest) == 2)
                                  tmp_sec = ((rest[0]-'0')*10 +
                                                         (rest[1]-'0'));
                                else
                                  tmp_sec = (rest[0]-'0');

                                /* If we made it here, we've parsed hour and min,
                                   and possibly sec, so it worked as a unit. */

                                /* skip over whitespace and see if there's an AM or PM
                                   directly following the time.
                                 */
                                if (tmp_hour <= 12)
                                  {
                                        const char *s = end;
                                        while (*s && (*s == ' ' || *s == '\t'))
                                          s++;
                                        if ((s[0] == 'p' || s[0] == 'P') &&
                                                (s[1] == 'm' || s[1] == 'M'))
                                          /* 10:05pm == 22:05, and 12:05pm == 12:05 */
                                          tmp_hour = (tmp_hour == 12 ? 12 : tmp_hour + 12);
                                        else if (tmp_hour == 12 &&
                                                         (s[0] == 'a' || s[0] == 'A') &&
                                                         (s[1] == 'm' || s[1] == 'M'))
                                          /* 12:05am == 00:05 */
                                          tmp_hour = 0;
                                  }

                                hour = tmp_hour;
                                min = tmp_min;
                                sec = tmp_sec;
                                rest = end;
                                break;
                          }
                        else if ((*end == '/' || *end == '-') &&
                                         end[1] >= '0' && end[1] <= '9')
                          {
                                /* Perhaps this is 6/16/95, 16/6/95, 6-16-95, or 16-6-95
                                   or even 95-06-05...
                                   #### But it doesn't handle 1995-06-22.
                                 */
                                int n1, n2, n3;
                                const char *s;

                                if (month != TT_UNKNOWN)
                                  /* if we saw a month name, this can't be. */
                                  break;

                                s = rest;

                                n1 = (*s++ - '0');                                /* first 1 or 2 digits */
                                if (*s >= '0' && *s <= '9')
                                  n1 = n1*10 + (*s++ - '0');

                                if (*s != '/' && *s != '-')                /* slash */
                                  break;
                                s++;

                                if (*s < '0' || *s > '9')                /* second 1 or 2 digits */
                                  break;
                                n2 = (*s++ - '0');
                                if (*s >= '0' && *s <= '9')
                                  n2 = n2*10 + (*s++ - '0');

                                if (*s != '/' && *s != '-')                /* slash */
                                  break;
                                s++;

                                if (*s < '0' || *s > '9')                /* third 1, 2, 4, or 5 digits */
                                  break;
                                n3 = (*s++ - '0');
                                if (*s >= '0' && *s <= '9')
                                  n3 = n3*10 + (*s++ - '0');

                                if (*s >= '0' && *s <= '9')            /* optional digits 3, 4, and 5 */
                                  {
                                        n3 = n3*10 + (*s++ - '0');
                                        if (*s < '0' || *s > '9')
                                          break;
                                        n3 = n3*10 + (*s++ - '0');
                                        if (*s >= '0' && *s <= '9')
                                          n3 = n3*10 + (*s++ - '0');
                                  }

                                if ((*s >= '0' && *s <= '9') ||        /* followed by non-alphanum */
                                        (*s >= 'A' && *s <= 'Z') ||
                                        (*s >= 'a' && *s <= 'z'))
                                  break;

                                /* Ok, we parsed three 1-2 digit numbers, with / or -
                                   between them.  Now decide what the hell they are
                                   (DD/MM/YY or MM/DD/YY or YY/MM/DD.)
                                 */

                                if (n1 > 31 || n1 == 0)  /* must be YY/MM/DD */
                                  {
                                        if (n2 > 12) break;
                                        if (n3 > 31) break;
                                        year = n1;
                                        if (year < 70)
                                            year += 2000;
                                        else if (year < 100)
                                            year += 1900;
                                        month = (TIME_TOKEN)(n2 + ((int)TT_JAN) - 1);
                                        date = n3;
                                        rest = s;
                                        break;
                                  }

                                if (n1 > 12 && n2 > 12)  /* illegal */
                                  {
                                        rest = s;
                                        break;
                                  }

                                if (n3 < 70)
                                    n3 += 2000;
                                else if (n3 < 100)
                                    n3 += 1900;

                                if (n1 > 12)  /* must be DD/MM/YY */
                                  {
                                        date = n1;
                                        month = (TIME_TOKEN)(n2 + ((int)TT_JAN) - 1);
                                        year = n3;
                                  }
                                else                  /* assume MM/DD/YY */
                                  {
                                        /* #### In the ambiguous case, should we consult the
                                           locale to find out the local default? */
                                        month = (TIME_TOKEN)(n1 + ((int)TT_JAN) - 1);
                                        date = n2;
                                        year = n3;
                                  }
                                rest = s;
                          }
                        else if ((*end >= 'A' && *end <= 'Z') ||
                                         (*end >= 'a' && *end <= 'z'))
                          /* Digits followed by non-punctuation - what's that? */
                          ;
                        else if ((end - rest) == 5)                /* five digits is a year */
                          year = (year < 0
                                          ? ((rest[0]-'0')*10000L +
                                                 (rest[1]-'0')*1000L +
                                                 (rest[2]-'0')*100L +
                                                 (rest[3]-'0')*10L +
                                                 (rest[4]-'0'))
                                          : year);
                        else if ((end - rest) == 4)                /* four digits is a year */
                          year = (year < 0
                                          ? ((rest[0]-'0')*1000L +
                                                 (rest[1]-'0')*100L +
                                                 (rest[2]-'0')*10L +
                                                 (rest[3]-'0'))
                                          : year);
                        else if ((end - rest) == 2)                /* two digits - date or year */
                          {
                                int n = ((rest[0]-'0')*10 +
                                                 (rest[1]-'0'));
                                /* If we don't have a date (day of the month) and we see a number
                                     less than 32, then assume that is the date.

                                         Otherwise, if we have a date and not a year, assume this is the
                                         year.  If it is less than 70, then assume it refers to the 21st
                                         century.  If it is two digits (>= 70), assume it refers to this
                                         century.  Otherwise, assume it refers to an unambiguous year.

                                         The world will surely end soon.
                                   */
                                if (date < 0 && n < 32)
                                  date = n;
                                else if (year < 0)
                                  {
                                        if (n < 70)
                                          year = 2000 + n;
                                        else if (n < 100)
                                          year = 1900 + n;
                                        else
                                          year = n;
                                  }
                                /* else what the hell is this. */
                          }
                        else if ((end - rest) == 1)                /* one digit - date */
                          date = (date < 0 ? (rest[0]-'0') : date);
                        /* else, three or more than five digits - what's that? */

                        break;
                  }
                }

          /* Skip to the end of this token, whether we parsed it or not.
                 Tokens are delimited by whitespace, or ,;-/
                 But explicitly not :+-.
           */
          while (*rest &&
                         *rest != ' ' && *rest != '\t' &&
                         *rest != ',' && *rest != ';' &&
                         *rest != '-' && *rest != '+' &&
                         *rest != '/' &&
                         *rest != '(' && *rest != ')' && *rest != '[' && *rest != ']')
                rest++;
          /* skip over uninteresting chars. */
        SKIP_MORE:
          while (*rest &&
                         (*rest == ' ' || *rest == '\t' ||
                          *rest == ',' || *rest == ';' || *rest == '/' ||
                          *rest == '(' || *rest == ')' || *rest == '[' || *rest == ']'))
                rest++;

          /* "-" is ignored at the beginning of a token if we have not yet
                 parsed a year (e.g., the second "-" in "30-AUG-1966"), or if
                 the character after the dash is not a digit. */         
          if (*rest == '-' && ((rest > string &&
              isalpha((unsigned char)rest[-1]) && year < 0) ||
              rest[1] < '0' || rest[1] > '9'))
                {
                  rest++;
                  goto SKIP_MORE;
                }

        }

  if (zone != TT_UNKNOWN && zone_offset == -1)
        {
          switch (zone)
                {
                case TT_PST: zone_offset = -8 * 60; break;
                case TT_PDT: zone_offset = -8 * 60; dst_offset = 1 * 60; break;
                case TT_MST: zone_offset = -7 * 60; break;
                case TT_MDT: zone_offset = -7 * 60; dst_offset = 1 * 60; break;
                case TT_CST: zone_offset = -6 * 60; break;
                case TT_CDT: zone_offset = -6 * 60; dst_offset = 1 * 60; break;
                case TT_EST: zone_offset = -5 * 60; break;
                case TT_EDT: zone_offset = -5 * 60; dst_offset = 1 * 60; break;
                case TT_AST: zone_offset = -4 * 60; break;
                case TT_NST: zone_offset = -3 * 60 - 30; break;
                case TT_GMT: zone_offset =  0 * 60; break;
                case TT_BST: zone_offset =  0 * 60; dst_offset = 1 * 60; break;
                case TT_MET: zone_offset =  1 * 60; break;
                case TT_EET: zone_offset =  2 * 60; break;
                case TT_JST: zone_offset =  9 * 60; break;
                default:
                  PR_ASSERT (0);
                  break;
                }
        }

  /* If we didn't find a year, month, or day-of-the-month, we can't
         possibly parse this, and in fact, mktime() will do something random
         (I'm seeing it return "Tue Feb  5 06:28:16 2036", which is no doubt
         a numerologically significant date... */
  if (month == TT_UNKNOWN || date == -1 || year == -1 || year > PR_INT16_MAX)
      return PR_FAILURE;

  memset(result, 0, sizeof(*result));
  if (sec != -1)
        result->tm_sec = sec;
  if (min != -1)
        result->tm_min = min;
  if (hour != -1)
        result->tm_hour = hour;
  if (date != -1)
        result->tm_mday = date;
  if (month != TT_UNKNOWN)
        result->tm_month = (((int)month) - ((int)TT_JAN));
  if (year != -1)
        result->tm_year = year;
  if (dotw != TT_UNKNOWN)
        result->tm_wday = (((int)dotw) - ((int)TT_SUN));
  /*
   * Mainly to compute wday and yday, but normalized time is also required
   * by the check below that works around a Visual C++ 2005 mktime problem.
   */
  PR_NormalizeTime(result, PR_GMTParameters);
  /* The remaining work is to set the gmt and dst offsets in tm_params. */

  if (zone == TT_UNKNOWN && default_to_gmt)
        {
          /* No zone was specified, so pretend the zone was GMT. */
          zone = TT_GMT;
          zone_offset = 0;
        }

  if (zone_offset == -1)
         {
           /* no zone was specified, and we're to assume that everything
             is local. */
          struct tm localTime;
          time_t secs;

          PR_ASSERT(result->tm_month > -1 &&
                    result->tm_mday > 0 &&
                    result->tm_hour > -1 &&
                    result->tm_min > -1 &&
                    result->tm_sec > -1);

            /*
             * To obtain time_t from a tm structure representing the local
             * time, we call mktime().  However, we need to see if we are
             * on 1-Jan-1970 or before.  If we are, we can't call mktime()
             * because mktime() will crash on win16. In that case, we
             * calculate zone_offset based on the zone offset at 
             * 00:00:00, 2 Jan 1970 GMT, and subtract zone_offset from the
             * date we are parsing to transform the date to GMT.  We also
             * do so if mktime() returns (time_t) -1 (time out of range).
           */

          /* month, day, hours, mins and secs are always non-negative
             so we dont need to worry about them. */  
          if(result->tm_year >= 1970)
                {
                  PRInt64 usec_per_sec;

                  localTime.tm_sec = result->tm_sec;
                  localTime.tm_min = result->tm_min;
                  localTime.tm_hour = result->tm_hour;
                  localTime.tm_mday = result->tm_mday;
                  localTime.tm_mon = result->tm_month;
                  localTime.tm_year = result->tm_year - 1900;
                  /* Set this to -1 to tell mktime "I don't care".  If you set
                     it to 0 or 1, you are making assertions about whether the
                     date you are handing it is in daylight savings mode or not;
                     and if you're wrong, it will "fix" it for you. */
                  localTime.tm_isdst = -1;

#if _MSC_VER == 1400  /* 1400 = Visual C++ 2005 (8.0) */
                  /*
                   * mktime will return (time_t) -1 if the input is a date
                   * after 23:59:59, December 31, 3000, US Pacific Time (not
                   * UTC as documented): 
                   * http://msdn.microsoft.com/en-us/library/d1y53h2a(VS.80).aspx
                   * But if the year is 3001, mktime also invokes the invalid
                   * parameter handler, causing the application to crash.  This
                   * problem has been reported in
                   * http://connect.microsoft.com/VisualStudio/feedback/ViewFeedback.aspx?FeedbackID=266036.
                   * We avoid this crash by not calling mktime if the date is
                   * out of range.  To use a simple test that works in any time
                   * zone, we consider year 3000 out of range as well.  (See
                   * bug 480740.)
                   */
                  if (result->tm_year >= 3000) {
                      /* Emulate what mktime would have done. */
                      errno = EINVAL;
                      secs = (time_t) -1;
                  } else {
                      secs = mktime(&localTime);
                  }
#else
                  secs = mktime(&localTime);
#endif
                  if (secs != (time_t) -1)
                    {
                      PRTime usecs64;
                      LL_I2L(usecs64, secs);
                      LL_I2L(usec_per_sec, PR_USEC_PER_SEC);
                      LL_MUL(usecs64, usecs64, usec_per_sec);
                      *result_imploded = usecs64;
                      return PR_SUCCESS;
                    }
                }
                
                /* So mktime() can't handle this case.  We assume the
                   zone_offset for the date we are parsing is the same as
                   the zone offset on 00:00:00 2 Jan 1970 GMT. */
                secs = 86400;
                localtime_r(&secs, &localTime);
                zone_offset = localTime.tm_min
                              + 60 * localTime.tm_hour
                              + 1440 * (localTime.tm_mday - 2);
        }

  result->tm_params.tp_gmt_offset = zone_offset * 60;
  result->tm_params.tp_dst_offset = dst_offset * 60;

  *result_imploded = PR_ImplodeTime(result);
  return PR_SUCCESS;
}<|MERGE_RESOLUTION|>--- conflicted
+++ resolved
@@ -74,13 +74,8 @@
 #elif defined(OS_ANDROID)
 #include <ctype.h>
 #include "base/os_compat_android.h"  // For timegm()
-<<<<<<< HEAD
-#elif defined(__LB_BLUE__)
-#include <ctype.h>
-=======
 #elif defined(OS_NACL)
 #include "base/os_compat_nacl.h"  // For timegm()
->>>>>>> 5597304c
 #endif
 #include <errno.h>  /* for EINVAL */
 #include <time.h>
