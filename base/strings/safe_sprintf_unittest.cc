// Copyright 2013 The Chromium Authors
// Use of this source code is governed by a BSD-style license that can be
// found in the LICENSE file.

#include "base/strings/safe_sprintf.h"

#include <stddef.h>
#include <stdint.h>
#include <stdio.h>
#include <string.h>

#include <limits>
#include <memory>

#include "base/allocator/partition_allocator/partition_alloc_config.h"
#include "base/check_op.h"
#include "build/build_config.h"
#include "testing/gtest/include/gtest/gtest.h"

<<<<<<< HEAD
=======
#if defined(STARBOARD)
#include "starboard/common/string.h"
#include "starboard/memory.h"
#include "starboard/types.h"
#endif

>>>>>>> 4dab6715
// Death tests on Android are currently very flaky. No need to add more flaky
// tests, as they just make it hard to spot real problems.
// TODO(markus): See if the restrictions on Android can eventually be lifted.
#if defined(GTEST_HAS_DEATH_TEST) && !BUILDFLAG(IS_ANDROID)
#define ALLOW_DEATH_TEST
#endif

namespace base {
namespace strings {

TEST(SafeSPrintfTest, Empty) {
  char buf[2] = { 'X', 'X' };

  // Negative buffer size should always result in an error.
  EXPECT_EQ(-1, SafeSNPrintf(buf, static_cast<size_t>(-1), ""));
  EXPECT_EQ('X', buf[0]);
  EXPECT_EQ('X', buf[1]);

  // Zero buffer size should always result in an error.
  EXPECT_EQ(-1, SafeSNPrintf(buf, 0, ""));
  EXPECT_EQ('X', buf[0]);
  EXPECT_EQ('X', buf[1]);

  // A one-byte buffer should always print a single NUL byte.
  EXPECT_EQ(0, SafeSNPrintf(buf, 1, ""));
  EXPECT_EQ(0, buf[0]);
  EXPECT_EQ('X', buf[1]);
  buf[0] = 'X';

  // A larger buffer should leave the trailing bytes unchanged.
  EXPECT_EQ(0, SafeSNPrintf(buf, 2, ""));
  EXPECT_EQ(0, buf[0]);
  EXPECT_EQ('X', buf[1]);
  buf[0] = 'X';

  // The same test using SafeSPrintf() instead of SafeSNPrintf().
  EXPECT_EQ(0, SafeSPrintf(buf, ""));
  EXPECT_EQ(0, buf[0]);
  EXPECT_EQ('X', buf[1]);
  buf[0] = 'X';
}

TEST(SafeSPrintfTest, NoArguments) {
  // Output a text message that doesn't require any substitutions. This
  // is roughly equivalent to calling strncpy() (but unlike strncpy(), it does
  // always add a trailing NUL; it always deduplicates '%' characters).
  static const char text[] = "hello world";
  char ref[20], buf[20];
  memset(ref, 'X', sizeof(ref));
  memcpy(buf, ref, sizeof(buf));

  // A negative buffer size should always result in an error.
  EXPECT_EQ(-1, SafeSNPrintf(buf, static_cast<size_t>(-1), text));
  EXPECT_TRUE(!memcmp(buf, ref, sizeof(buf)));

  // Zero buffer size should always result in an error.
  EXPECT_EQ(-1, SafeSNPrintf(buf, 0, text));
  EXPECT_TRUE(!memcmp(buf, ref, sizeof(buf)));

  // A one-byte buffer should always print a single NUL byte.
  EXPECT_EQ(static_cast<ssize_t>(sizeof(text))-1, SafeSNPrintf(buf, 1, text));
  EXPECT_EQ(0, buf[0]);
  EXPECT_TRUE(!memcmp(buf+1, ref+1, sizeof(buf)-1));
  memcpy(buf, ref, sizeof(buf));

  // A larger (but limited) buffer should always leave the trailing bytes
  // unchanged.
  EXPECT_EQ(static_cast<ssize_t>(sizeof(text))-1, SafeSNPrintf(buf, 2, text));
  EXPECT_EQ(text[0], buf[0]);
  EXPECT_EQ(0, buf[1]);
  EXPECT_TRUE(!memcmp(buf+2, ref+2, sizeof(buf)-2));
  memcpy(buf, ref, sizeof(buf));

  // A unrestricted buffer length should always leave the trailing bytes
  // unchanged.
  EXPECT_EQ(static_cast<ssize_t>(sizeof(text))-1,
            SafeSNPrintf(buf, sizeof(buf), text));
  EXPECT_EQ(std::string(text), std::string(buf));
  EXPECT_TRUE(!memcmp(buf + sizeof(text), ref + sizeof(text),
                      sizeof(buf) - sizeof(text)));
  memcpy(buf, ref, sizeof(buf));

  // The same test using SafeSPrintf() instead of SafeSNPrintf().
  EXPECT_EQ(static_cast<ssize_t>(sizeof(text))-1, SafeSPrintf(buf, text));
  EXPECT_EQ(std::string(text), std::string(buf));
  EXPECT_TRUE(!memcmp(buf + sizeof(text), ref + sizeof(text),
                      sizeof(buf) - sizeof(text)));
  memcpy(buf, ref, sizeof(buf));

  // Check for deduplication of '%' percent characters.
  EXPECT_EQ(1, SafeSPrintf(buf, "%%"));
  EXPECT_EQ(2, SafeSPrintf(buf, "%%%%"));
  EXPECT_EQ(2, SafeSPrintf(buf, "%%X"));
  EXPECT_EQ(3, SafeSPrintf(buf, "%%%%X"));
#if defined(NDEBUG)
  EXPECT_EQ(1, SafeSPrintf(buf, "%"));
  EXPECT_EQ(2, SafeSPrintf(buf, "%%%"));
  EXPECT_EQ(2, SafeSPrintf(buf, "%X"));
  EXPECT_EQ(3, SafeSPrintf(buf, "%%%X"));
#elif defined(ALLOW_DEATH_TEST)
  EXPECT_DEATH(SafeSPrintf(buf, "%"), "src.1. == '%'");
  EXPECT_DEATH(SafeSPrintf(buf, "%%%"), "src.1. == '%'");
  EXPECT_DEATH(SafeSPrintf(buf, "%X"), "src.1. == '%'");
  EXPECT_DEATH(SafeSPrintf(buf, "%%%X"), "src.1. == '%'");
#endif
}

TEST(SafeSPrintfTest, OneArgument) {
  // Test basic single-argument single-character substitution.
  const char text[] = "hello world";
  const char fmt[]  = "hello%cworld";
  char ref[20], buf[20];
  memset(ref, 'X', sizeof(buf));
  memcpy(buf, ref, sizeof(buf));

  // A negative buffer size should always result in an error.
  EXPECT_EQ(-1, SafeSNPrintf(buf, static_cast<size_t>(-1), fmt, ' '));
  EXPECT_TRUE(!memcmp(buf, ref, sizeof(buf)));

  // Zero buffer size should always result in an error.
  EXPECT_EQ(-1, SafeSNPrintf(buf, 0, fmt, ' '));
  EXPECT_TRUE(!memcmp(buf, ref, sizeof(buf)));

  // A one-byte buffer should always print a single NUL byte.
  EXPECT_EQ(static_cast<ssize_t>(sizeof(text))-1,
            SafeSNPrintf(buf, 1, fmt, ' '));
  EXPECT_EQ(0, buf[0]);
  EXPECT_TRUE(!memcmp(buf+1, ref+1, sizeof(buf)-1));
  memcpy(buf, ref, sizeof(buf));

  // A larger (but limited) buffer should always leave the trailing bytes
  // unchanged.
  EXPECT_EQ(static_cast<ssize_t>(sizeof(text))-1,
            SafeSNPrintf(buf, 2, fmt, ' '));
  EXPECT_EQ(text[0], buf[0]);
  EXPECT_EQ(0, buf[1]);
  EXPECT_TRUE(!memcmp(buf+2, ref+2, sizeof(buf)-2));
  memcpy(buf, ref, sizeof(buf));

  // A unrestricted buffer length should always leave the trailing bytes
  // unchanged.
  EXPECT_EQ(static_cast<ssize_t>(sizeof(text))-1,
            SafeSNPrintf(buf, sizeof(buf), fmt, ' '));
  EXPECT_EQ(std::string(text), std::string(buf));
  EXPECT_TRUE(!memcmp(buf + sizeof(text), ref + sizeof(text),
                      sizeof(buf) - sizeof(text)));
  memcpy(buf, ref, sizeof(buf));

  // The same test using SafeSPrintf() instead of SafeSNPrintf().
  EXPECT_EQ(static_cast<ssize_t>(sizeof(text))-1, SafeSPrintf(buf, fmt, ' '));
  EXPECT_EQ(std::string(text), std::string(buf));
  EXPECT_TRUE(!memcmp(buf + sizeof(text), ref + sizeof(text),
                      sizeof(buf) - sizeof(text)));
  memcpy(buf, ref, sizeof(buf));

  // Check for deduplication of '%' percent characters.
  EXPECT_EQ(1, SafeSPrintf(buf, "%%", 0));
  EXPECT_EQ(2, SafeSPrintf(buf, "%%%%", 0));
  EXPECT_EQ(2, SafeSPrintf(buf, "%Y", 0));
  EXPECT_EQ(2, SafeSPrintf(buf, "%%Y", 0));
  EXPECT_EQ(3, SafeSPrintf(buf, "%%%Y", 0));
  EXPECT_EQ(3, SafeSPrintf(buf, "%%%%Y", 0));
#if defined(NDEBUG)
  EXPECT_EQ(1, SafeSPrintf(buf, "%", 0));
  EXPECT_EQ(2, SafeSPrintf(buf, "%%%", 0));
#elif defined(ALLOW_DEATH_TEST)
  EXPECT_DEATH(SafeSPrintf(buf, "%", 0), "ch");
  EXPECT_DEATH(SafeSPrintf(buf, "%%%", 0), "ch");
#endif
}

TEST(SafeSPrintfTest, MissingArg) {
#if defined(NDEBUG)
  char buf[20];
  EXPECT_EQ(3, SafeSPrintf(buf, "%c%c", 'A'));
  EXPECT_EQ("A%c", std::string(buf));
#elif defined(ALLOW_DEATH_TEST)
  char buf[20];
  EXPECT_DEATH(SafeSPrintf(buf, "%c%c", 'A'), "cur_arg < max_args");
#endif
}

TEST(SafeSPrintfTest, ASANFriendlyBufferTest) {
  // Print into a buffer that is sized exactly to size. ASAN can verify that
  // nobody attempts to write past the end of the buffer.
  // There is a more complicated test in PrintLongString() that covers a lot
  // more edge case, but it is also harder to debug in case of a failure.
  const char kTestString[] = "This is a test";
  std::unique_ptr<char[]> buf(new char[sizeof(kTestString)]);
  EXPECT_EQ(static_cast<ssize_t>(sizeof(kTestString) - 1),
            SafeSNPrintf(buf.get(), sizeof(kTestString), kTestString));
  EXPECT_EQ(std::string(kTestString), std::string(buf.get()));
  EXPECT_EQ(static_cast<ssize_t>(sizeof(kTestString) - 1),
            SafeSNPrintf(buf.get(), sizeof(kTestString), "%s", kTestString));
  EXPECT_EQ(std::string(kTestString), std::string(buf.get()));
}

TEST(SafeSPrintfTest, NArgs) {
  // Pre-C++11 compilers have a different code path, that can only print
  // up to ten distinct arguments.
  // We test both SafeSPrintf() and SafeSNPrintf(). This makes sure we don't
  // have typos in the copy-n-pasted code that is needed to deal with various
  // numbers of arguments.
  char buf[12];
  EXPECT_EQ(1, SafeSPrintf(buf, "%c", 1));
  EXPECT_EQ("\1", std::string(buf));
  EXPECT_EQ(2, SafeSPrintf(buf, "%c%c", 1, 2));
  EXPECT_EQ("\1\2", std::string(buf));
  EXPECT_EQ(3, SafeSPrintf(buf, "%c%c%c", 1, 2, 3));
  EXPECT_EQ("\1\2\3", std::string(buf));
  EXPECT_EQ(4, SafeSPrintf(buf, "%c%c%c%c", 1, 2, 3, 4));
  EXPECT_EQ("\1\2\3\4", std::string(buf));
  EXPECT_EQ(5, SafeSPrintf(buf, "%c%c%c%c%c", 1, 2, 3, 4, 5));
  EXPECT_EQ("\1\2\3\4\5", std::string(buf));
  EXPECT_EQ(6, SafeSPrintf(buf, "%c%c%c%c%c%c", 1, 2, 3, 4, 5, 6));
  EXPECT_EQ("\1\2\3\4\5\6", std::string(buf));
  EXPECT_EQ(7, SafeSPrintf(buf, "%c%c%c%c%c%c%c", 1, 2, 3, 4, 5, 6, 7));
  EXPECT_EQ("\1\2\3\4\5\6\7", std::string(buf));
  EXPECT_EQ(8, SafeSPrintf(buf, "%c%c%c%c%c%c%c%c", 1, 2, 3, 4, 5, 6, 7, 8));
  EXPECT_EQ("\1\2\3\4\5\6\7\10", std::string(buf));
  EXPECT_EQ(9, SafeSPrintf(buf, "%c%c%c%c%c%c%c%c%c",
                           1, 2, 3, 4, 5, 6, 7, 8, 9));
  EXPECT_EQ("\1\2\3\4\5\6\7\10\11", std::string(buf));
  EXPECT_EQ(10, SafeSPrintf(buf, "%c%c%c%c%c%c%c%c%c%c",
                            1, 2, 3, 4, 5, 6, 7, 8, 9, 10));

  // Repeat all the tests with SafeSNPrintf() instead of SafeSPrintf().
  EXPECT_EQ("\1\2\3\4\5\6\7\10\11\12", std::string(buf));
  EXPECT_EQ(1, SafeSNPrintf(buf, 11, "%c", 1));
  EXPECT_EQ("\1", std::string(buf));
  EXPECT_EQ(2, SafeSNPrintf(buf, 11, "%c%c", 1, 2));
  EXPECT_EQ("\1\2", std::string(buf));
  EXPECT_EQ(3, SafeSNPrintf(buf, 11, "%c%c%c", 1, 2, 3));
  EXPECT_EQ("\1\2\3", std::string(buf));
  EXPECT_EQ(4, SafeSNPrintf(buf, 11, "%c%c%c%c", 1, 2, 3, 4));
  EXPECT_EQ("\1\2\3\4", std::string(buf));
  EXPECT_EQ(5, SafeSNPrintf(buf, 11, "%c%c%c%c%c", 1, 2, 3, 4, 5));
  EXPECT_EQ("\1\2\3\4\5", std::string(buf));
  EXPECT_EQ(6, SafeSNPrintf(buf, 11, "%c%c%c%c%c%c", 1, 2, 3, 4, 5, 6));
  EXPECT_EQ("\1\2\3\4\5\6", std::string(buf));
  EXPECT_EQ(7, SafeSNPrintf(buf, 11, "%c%c%c%c%c%c%c", 1, 2, 3, 4, 5, 6, 7));
  EXPECT_EQ("\1\2\3\4\5\6\7", std::string(buf));
  EXPECT_EQ(8, SafeSNPrintf(buf, 11, "%c%c%c%c%c%c%c%c",
                            1, 2, 3, 4, 5, 6, 7, 8));
  EXPECT_EQ("\1\2\3\4\5\6\7\10", std::string(buf));
  EXPECT_EQ(9, SafeSNPrintf(buf, 11, "%c%c%c%c%c%c%c%c%c",
                            1, 2, 3, 4, 5, 6, 7, 8, 9));
  EXPECT_EQ("\1\2\3\4\5\6\7\10\11", std::string(buf));
  EXPECT_EQ(10, SafeSNPrintf(buf, 11, "%c%c%c%c%c%c%c%c%c%c",
                             1, 2, 3, 4, 5, 6, 7, 8, 9, 10));
  EXPECT_EQ("\1\2\3\4\5\6\7\10\11\12", std::string(buf));

  EXPECT_EQ(11, SafeSPrintf(buf, "%c%c%c%c%c%c%c%c%c%c%c",
                            1, 2, 3, 4, 5, 6, 7, 8, 9, 10, 11));
  EXPECT_EQ("\1\2\3\4\5\6\7\10\11\12\13", std::string(buf));
  EXPECT_EQ(11, SafeSNPrintf(buf, 12, "%c%c%c%c%c%c%c%c%c%c%c",
                             1, 2, 3, 4, 5, 6, 7, 8, 9, 10, 11));
  EXPECT_EQ("\1\2\3\4\5\6\7\10\11\12\13", std::string(buf));
}

TEST(SafeSPrintfTest, DataTypes) {
  char buf[40];

  // Bytes
  EXPECT_EQ(1, SafeSPrintf(buf, "%d", (uint8_t)1));
  EXPECT_EQ("1", std::string(buf));
  EXPECT_EQ(3, SafeSPrintf(buf, "%d", (uint8_t)-1));
  EXPECT_EQ("255", std::string(buf));
  EXPECT_EQ(1, SafeSPrintf(buf, "%d", (int8_t)1));
  EXPECT_EQ("1", std::string(buf));
  EXPECT_EQ(2, SafeSPrintf(buf, "%d", (int8_t)-1));
  EXPECT_EQ("-1", std::string(buf));
  EXPECT_EQ(4, SafeSPrintf(buf, "%d", (int8_t)-128));
  EXPECT_EQ("-128", std::string(buf));

  // Half-words
  EXPECT_EQ(1, SafeSPrintf(buf, "%d", (uint16_t)1));
  EXPECT_EQ("1", std::string(buf));
  EXPECT_EQ(5, SafeSPrintf(buf, "%d", (uint16_t)-1));
  EXPECT_EQ("65535", std::string(buf));
  EXPECT_EQ(1, SafeSPrintf(buf, "%d", (int16_t)1));
  EXPECT_EQ("1", std::string(buf));
  EXPECT_EQ(2, SafeSPrintf(buf, "%d", (int16_t)-1));
  EXPECT_EQ("-1", std::string(buf));
  EXPECT_EQ(6, SafeSPrintf(buf, "%d", (int16_t)-32768));
  EXPECT_EQ("-32768", std::string(buf));

  // Words
  EXPECT_EQ(1, SafeSPrintf(buf, "%d", (uint32_t)1));
  EXPECT_EQ("1", std::string(buf));
  EXPECT_EQ(10, SafeSPrintf(buf, "%d", (uint32_t)-1));
  EXPECT_EQ("4294967295", std::string(buf));
  EXPECT_EQ(1, SafeSPrintf(buf, "%d", (int32_t)1));
  EXPECT_EQ("1", std::string(buf));
  EXPECT_EQ(2, SafeSPrintf(buf, "%d", (int32_t)-1));
  EXPECT_EQ("-1", std::string(buf));
  // Work-around for an limitation of C90
  EXPECT_EQ(11, SafeSPrintf(buf, "%d", (int32_t)-2147483647-1));
  EXPECT_EQ("-2147483648", std::string(buf));

  // Quads
  EXPECT_EQ(1, SafeSPrintf(buf, "%d", (uint64_t)1));
  EXPECT_EQ("1", std::string(buf));
  EXPECT_EQ(20, SafeSPrintf(buf, "%d", (uint64_t)-1));
  EXPECT_EQ("18446744073709551615", std::string(buf));
  EXPECT_EQ(1, SafeSPrintf(buf, "%d", (int64_t)1));
  EXPECT_EQ("1", std::string(buf));
  EXPECT_EQ(2, SafeSPrintf(buf, "%d", (int64_t)-1));
  EXPECT_EQ("-1", std::string(buf));
  // Work-around for an limitation of C90
  EXPECT_EQ(20, SafeSPrintf(buf, "%d", (int64_t)-9223372036854775807LL-1));
  EXPECT_EQ("-9223372036854775808", std::string(buf));

  // Strings (both const and mutable).
  EXPECT_EQ(4, SafeSPrintf(buf, "test"));
  EXPECT_EQ("test", std::string(buf));
  EXPECT_EQ(4, SafeSPrintf(buf, buf));
  EXPECT_EQ("test", std::string(buf));

  // Pointer
  char addr[20];
  snprintf(addr, sizeof(addr), "0x%llX", (unsigned long long)(uintptr_t)buf);
  SafeSPrintf(buf, "%p", buf);
  EXPECT_EQ(std::string(addr), std::string(buf));
  SafeSPrintf(buf, "%p", (const char *)buf);
  EXPECT_EQ(std::string(addr), std::string(buf));
  snprintf(addr, sizeof(addr), "0x%llX",
           (unsigned long long)(uintptr_t)snprintf);
  SafeSPrintf(buf, "%p", snprintf);
  EXPECT_EQ(std::string(addr), std::string(buf));

  // Padding for pointers is a little more complicated because of the "0x"
  // prefix. Padding with '0' zeros is relatively straight-forward, but
  // padding with ' ' spaces requires more effort.
  snprintf(addr, sizeof(addr), "0x%017llX", (unsigned long long)(uintptr_t)buf);
  SafeSPrintf(buf, "%019p", buf);
  EXPECT_EQ(std::string(addr), std::string(buf));
  snprintf(addr, sizeof(addr), "0x%llX", (unsigned long long)(uintptr_t)buf);
  memset(addr, ' ',
         (char*)memmove(addr + sizeof(addr) - strlen(addr) - 1,
                        addr, strlen(addr)+1) - addr);
  SafeSPrintf(buf, "%19p", buf);
  EXPECT_EQ(std::string(addr), std::string(buf));
}

namespace {
void PrintLongString(char* buf, size_t sz) {
  // Output a reasonably complex expression into a limited-size buffer.
  // At least one byte is available for writing the NUL character.
  CHECK_GT(sz, static_cast<size_t>(0));

  // Allocate slightly more space, so that we can verify that SafeSPrintf()
  // never writes past the end of the buffer.
  std::unique_ptr<char[]> tmp(new char[sz + 2]);
  memset(tmp.get(), 'X', sz+2);

  // Use SafeSPrintf() to output a complex list of arguments:
  // - test padding and truncating %c single characters.
  // - test truncating %s simple strings.
  // - test mismatching arguments and truncating (for %d != %s).
  // - test zero-padding and truncating %x hexadecimal numbers.
  // - test outputting and truncating %d MININT.
  // - test outputting and truncating %p arbitrary pointer values.
  // - test outputting, padding and truncating NULL-pointer %s strings.
  char* out = tmp.get();
  size_t out_sz = sz;
  size_t len;
  for (std::unique_ptr<char[]> perfect_buf;;) {
    size_t needed =
        SafeSNPrintf(out, out_sz,
#if defined(NDEBUG)
                     "A%2cong %s: %d %010X %d %p%7s", 'l', "string", "",
#else
                     "A%2cong %s: %%d %010X %d %p%7s", 'l', "string",
#endif
                     0xDEADBEEF, std::numeric_limits<intptr_t>::min(),
                     PrintLongString, static_cast<char*>(nullptr)) +
        1;

    // Various sanity checks:
    // The numbered of characters needed to print the full string should always
    // be bigger or equal to the bytes that have actually been output.
    len = strlen(tmp.get());
    CHECK_GE(needed, len+1);

    // The number of characters output should always fit into the buffer that
    // was passed into SafeSPrintf().
    CHECK_LT(len, out_sz);

    // The output is always terminated with a NUL byte (actually, this test is
    // always going to pass, as strlen() already verified this)
    EXPECT_FALSE(tmp[len]);

    // ASAN can check that we are not overwriting buffers, iff we make sure the
    // buffer is exactly the size that we are expecting to be written. After
    // running SafeSNPrintf() the first time, it is possible to compute the
    // correct buffer size for this test. So, allocate a second buffer and run
    // the exact same SafeSNPrintf() command again.
    if (!perfect_buf.get()) {
      out_sz = std::min(needed, sz);
      out = new char[out_sz];
      perfect_buf.reset(out);
    } else {
      break;
    }
  }

  // All trailing bytes are unchanged.
  for (size_t i = len+1; i < sz+2; ++i)
    EXPECT_EQ('X', tmp[i]);

  // The text that was generated by SafeSPrintf() should always match the
  // equivalent text generated by snprintf(). Please note that the format
  // string for snprintf() is not complicated, as it does not have the
  // benefit of getting type information from the C++ compiler.
  //
  // N.B.: It would be so much cleaner to use snprintf(). But unfortunately,
  //       Visual Studio doesn't support this function, and the work-arounds
  //       are all really awkward.
  char ref[256];
  CHECK_LE(sz, sizeof(ref));
  snprintf(ref, sizeof(ref), "A long string: %%d 00DEADBEEF %lld 0x%llX <NULL>",
           static_cast<long long>(std::numeric_limits<intptr_t>::min()),
           static_cast<unsigned long long>(
               reinterpret_cast<uintptr_t>(PrintLongString)));
  ref[sz-1] = '\000';

#if defined(NDEBUG)
  const size_t kSSizeMax = std::numeric_limits<ssize_t>::max();
#else
  const size_t kSSizeMax = internal::GetSafeSPrintfSSizeMaxForTest();
#endif

  // Compare the output from SafeSPrintf() to the one from snprintf().
  EXPECT_EQ(std::string(ref).substr(0, kSSizeMax-1), std::string(tmp.get()));

  // We allocated a slightly larger buffer, so that we could perform some
  // extra sanity checks. Now that the tests have all passed, we copy the
  // data to the output buffer that the caller provided.
  memcpy(buf, tmp.get(), len+1);
}

#if !defined(NDEBUG)
class ScopedSafeSPrintfSSizeMaxSetter {
 public:
  ScopedSafeSPrintfSSizeMaxSetter(size_t sz) {
    old_ssize_max_ = internal::GetSafeSPrintfSSizeMaxForTest();
    internal::SetSafeSPrintfSSizeMaxForTest(sz);
  }

  ScopedSafeSPrintfSSizeMaxSetter(const ScopedSafeSPrintfSSizeMaxSetter&) =
      delete;
  ScopedSafeSPrintfSSizeMaxSetter& operator=(
      const ScopedSafeSPrintfSSizeMaxSetter&) = delete;

  ~ScopedSafeSPrintfSSizeMaxSetter() {
    internal::SetSafeSPrintfSSizeMaxForTest(old_ssize_max_);
  }

 private:
  size_t old_ssize_max_;
};
#endif

}  // anonymous namespace

TEST(SafeSPrintfTest, Truncation) {
  // We use PrintLongString() to print a complex long string and then
  // truncate to all possible lengths. This ends up exercising a lot of
  // different code paths in SafeSPrintf() and IToASCII(), as truncation can
  // happen in a lot of different states.
  char ref[256];
  PrintLongString(ref, sizeof(ref));
  for (size_t i = strlen(ref)+1; i; --i) {
    char buf[sizeof(ref)];
    PrintLongString(buf, i);
    EXPECT_EQ(std::string(ref, i - 1), std::string(buf));
  }

  // When compiling in debug mode, we have the ability to fake a small
  // upper limit for the maximum value that can be stored in an ssize_t.
  // SafeSPrintf() uses this upper limit to determine how many bytes it will
  // write to the buffer, even if the caller claimed a bigger buffer size.
  // Repeat the truncation test and verify that this other code path in
  // SafeSPrintf() works correctly, too.
#if !defined(NDEBUG)
  for (size_t i = strlen(ref)+1; i > 1; --i) {
    ScopedSafeSPrintfSSizeMaxSetter ssize_max_setter(i);
    char buf[sizeof(ref)];
    PrintLongString(buf, sizeof(buf));
    EXPECT_EQ(std::string(ref, i - 1), std::string(buf));
  }

  // kSSizeMax is also used to constrain the maximum amount of padding, before
  // SafeSPrintf() detects an error in the format string.
  ScopedSafeSPrintfSSizeMaxSetter ssize_max_setter(100);
  char buf[256];
  EXPECT_EQ(99, SafeSPrintf(buf, "%99c", ' '));
  EXPECT_EQ(std::string(99, ' '), std::string(buf));
  *buf = '\000';
#if defined(ALLOW_DEATH_TEST)
  EXPECT_DEATH(SafeSPrintf(buf, "%100c", ' '), "padding <= max_padding");
#endif
  EXPECT_EQ(0, *buf);
#endif
}

TEST(SafeSPrintfTest, Padding) {
  char buf[40], fmt[40];

  // Chars %c
  EXPECT_EQ(1, SafeSPrintf(buf, "%c", 'A'));
  EXPECT_EQ("A", std::string(buf));
  EXPECT_EQ(2, SafeSPrintf(buf, "%2c", 'A'));
  EXPECT_EQ(" A", std::string(buf));
  EXPECT_EQ(2, SafeSPrintf(buf, "%02c", 'A'));
  EXPECT_EQ(" A", std::string(buf));
  EXPECT_EQ(4, SafeSPrintf(buf, "%-2c", 'A'));
  EXPECT_EQ("%-2c", std::string(buf));
  SafeSPrintf(fmt, "%%%dc", std::numeric_limits<ssize_t>::max() - 1);
  EXPECT_EQ(std::numeric_limits<ssize_t>::max()-1, SafeSPrintf(buf, fmt, 'A'));
  SafeSPrintf(fmt, "%%%dc",
              static_cast<size_t>(std::numeric_limits<ssize_t>::max()));
#if defined(NDEBUG)
  EXPECT_EQ(2, SafeSPrintf(buf, fmt, 'A'));
  EXPECT_EQ("%c", std::string(buf));
#elif defined(ALLOW_DEATH_TEST)
  EXPECT_DEATH(SafeSPrintf(buf, fmt, 'A'), "padding <= max_padding");
#endif

  // Octal %o
  EXPECT_EQ(1, SafeSPrintf(buf, "%o", 1));
  EXPECT_EQ("1", std::string(buf));
  EXPECT_EQ(2, SafeSPrintf(buf, "%2o", 1));
  EXPECT_EQ(" 1", std::string(buf));
  EXPECT_EQ(2, SafeSPrintf(buf, "%02o", 1));
  EXPECT_EQ("01", std::string(buf));
  EXPECT_EQ(12, SafeSPrintf(buf, "%12o", -1));
  EXPECT_EQ(" 37777777777", std::string(buf));
  EXPECT_EQ(12, SafeSPrintf(buf, "%012o", -1));
  EXPECT_EQ("037777777777", std::string(buf));
  EXPECT_EQ(23, SafeSPrintf(buf, "%23o", -1LL));
  EXPECT_EQ(" 1777777777777777777777", std::string(buf));
  EXPECT_EQ(23, SafeSPrintf(buf, "%023o", -1LL));
  EXPECT_EQ("01777777777777777777777", std::string(buf));
  EXPECT_EQ(3, SafeSPrintf(buf, "%2o", 0111));
  EXPECT_EQ("111", std::string(buf));
  EXPECT_EQ(4, SafeSPrintf(buf, "%-2o", 1));
  EXPECT_EQ("%-2o", std::string(buf));
  SafeSPrintf(fmt, "%%%do", std::numeric_limits<ssize_t>::max()-1);
  EXPECT_EQ(std::numeric_limits<ssize_t>::max()-1,
            SafeSNPrintf(buf, 4, fmt, 1));
  EXPECT_EQ("   ", std::string(buf));
  SafeSPrintf(fmt, "%%0%do", std::numeric_limits<ssize_t>::max()-1);
  EXPECT_EQ(std::numeric_limits<ssize_t>::max()-1,
            SafeSNPrintf(buf, 4, fmt, 1));
  EXPECT_EQ("000", std::string(buf));
  SafeSPrintf(fmt, "%%%do",
              static_cast<size_t>(std::numeric_limits<ssize_t>::max()));
#if defined(NDEBUG)
  EXPECT_EQ(2, SafeSPrintf(buf, fmt, 1));
  EXPECT_EQ("%o", std::string(buf));
#elif defined(ALLOW_DEATH_TEST)
  EXPECT_DEATH(SafeSPrintf(buf, fmt, 1), "padding <= max_padding");
#endif

  // Decimals %d
  EXPECT_EQ(1, SafeSPrintf(buf, "%d", 1));
  EXPECT_EQ("1", std::string(buf));
  EXPECT_EQ(2, SafeSPrintf(buf, "%2d", 1));
  EXPECT_EQ(" 1", std::string(buf));
  EXPECT_EQ(2, SafeSPrintf(buf, "%02d", 1));
  EXPECT_EQ("01", std::string(buf));
  EXPECT_EQ(3, SafeSPrintf(buf, "%3d", -1));
  EXPECT_EQ(" -1", std::string(buf));
  EXPECT_EQ(3, SafeSPrintf(buf, "%03d", -1));
  EXPECT_EQ("-01", std::string(buf));
  EXPECT_EQ(3, SafeSPrintf(buf, "%2d", 111));
  EXPECT_EQ("111", std::string(buf));
  EXPECT_EQ(4, SafeSPrintf(buf, "%2d", -111));
  EXPECT_EQ("-111", std::string(buf));
  EXPECT_EQ(4, SafeSPrintf(buf, "%-2d", 1));
  EXPECT_EQ("%-2d", std::string(buf));
  SafeSPrintf(fmt, "%%%dd", std::numeric_limits<ssize_t>::max()-1);
  EXPECT_EQ(std::numeric_limits<ssize_t>::max()-1,
            SafeSNPrintf(buf, 4, fmt, 1));
  EXPECT_EQ("   ", std::string(buf));
  SafeSPrintf(fmt, "%%0%dd", std::numeric_limits<ssize_t>::max()-1);
  EXPECT_EQ(std::numeric_limits<ssize_t>::max()-1,
            SafeSNPrintf(buf, 4, fmt, 1));
  EXPECT_EQ("000", std::string(buf));
  SafeSPrintf(fmt, "%%%dd",
              static_cast<size_t>(std::numeric_limits<ssize_t>::max()));
#if defined(NDEBUG)
  EXPECT_EQ(2, SafeSPrintf(buf, fmt, 1));
  EXPECT_EQ("%d", std::string(buf));
#elif defined(ALLOW_DEATH_TEST)
  EXPECT_DEATH(SafeSPrintf(buf, fmt, 1), "padding <= max_padding");
#endif

  // Hex %X
  EXPECT_EQ(1, SafeSPrintf(buf, "%X", 1));
  EXPECT_EQ("1", std::string(buf));
  EXPECT_EQ(2, SafeSPrintf(buf, "%2X", 1));
  EXPECT_EQ(" 1", std::string(buf));
  EXPECT_EQ(2, SafeSPrintf(buf, "%02X", 1));
  EXPECT_EQ("01", std::string(buf));
  EXPECT_EQ(9, SafeSPrintf(buf, "%9X", -1));
  EXPECT_EQ(" FFFFFFFF", std::string(buf));
  EXPECT_EQ(9, SafeSPrintf(buf, "%09X", -1));
  EXPECT_EQ("0FFFFFFFF", std::string(buf));
  EXPECT_EQ(17, SafeSPrintf(buf, "%17X", -1LL));
  EXPECT_EQ(" FFFFFFFFFFFFFFFF", std::string(buf));
  EXPECT_EQ(17, SafeSPrintf(buf, "%017X", -1LL));
  EXPECT_EQ("0FFFFFFFFFFFFFFFF", std::string(buf));
  EXPECT_EQ(3, SafeSPrintf(buf, "%2X", 0x111));
  EXPECT_EQ("111", std::string(buf));
  EXPECT_EQ(4, SafeSPrintf(buf, "%-2X", 1));
  EXPECT_EQ("%-2X", std::string(buf));
  SafeSPrintf(fmt, "%%%dX", std::numeric_limits<ssize_t>::max()-1);
  EXPECT_EQ(std::numeric_limits<ssize_t>::max()-1,
            SafeSNPrintf(buf, 4, fmt, 1));
  EXPECT_EQ("   ", std::string(buf));
  SafeSPrintf(fmt, "%%0%dX", std::numeric_limits<ssize_t>::max()-1);
  EXPECT_EQ(std::numeric_limits<ssize_t>::max()-1,
            SafeSNPrintf(buf, 4, fmt, 1));
  EXPECT_EQ("000", std::string(buf));
  SafeSPrintf(fmt, "%%%dX",
              static_cast<size_t>(std::numeric_limits<ssize_t>::max()));
#if defined(NDEBUG)
  EXPECT_EQ(2, SafeSPrintf(buf, fmt, 1));
  EXPECT_EQ("%X", std::string(buf));
#elif defined(ALLOW_DEATH_TEST)
  EXPECT_DEATH(SafeSPrintf(buf, fmt, 1), "padding <= max_padding");
#endif

  // Pointer %p
  EXPECT_EQ(3, SafeSPrintf(buf, "%p", (void*)1));
  EXPECT_EQ("0x1", std::string(buf));
  EXPECT_EQ(4, SafeSPrintf(buf, "%4p", (void*)1));
  EXPECT_EQ(" 0x1", std::string(buf));
  EXPECT_EQ(4, SafeSPrintf(buf, "%04p", (void*)1));
  EXPECT_EQ("0x01", std::string(buf));
  EXPECT_EQ(5, SafeSPrintf(buf, "%4p", (void*)0x111));
  EXPECT_EQ("0x111", std::string(buf));
  EXPECT_EQ(4, SafeSPrintf(buf, "%-2p", (void*)1));
  EXPECT_EQ("%-2p", std::string(buf));
  SafeSPrintf(fmt, "%%%dp", std::numeric_limits<ssize_t>::max()-1);
  EXPECT_EQ(std::numeric_limits<ssize_t>::max()-1,
            SafeSNPrintf(buf, 4, fmt, (void*)1));
  EXPECT_EQ("   ", std::string(buf));
  SafeSPrintf(fmt, "%%0%dp", std::numeric_limits<ssize_t>::max()-1);
  EXPECT_EQ(std::numeric_limits<ssize_t>::max()-1,
            SafeSNPrintf(buf, 4, fmt, (void*)1));
  EXPECT_EQ("0x0", std::string(buf));
  SafeSPrintf(fmt, "%%%dp",
              static_cast<size_t>(std::numeric_limits<ssize_t>::max()));
#if defined(NDEBUG)
  EXPECT_EQ(2, SafeSPrintf(buf, fmt, 1));
  EXPECT_EQ("%p", std::string(buf));
#elif defined(ALLOW_DEATH_TEST)
  EXPECT_DEATH(SafeSPrintf(buf, fmt, 1), "padding <= max_padding");
#endif

  // String
  EXPECT_EQ(1, SafeSPrintf(buf, "%s", "A"));
  EXPECT_EQ("A", std::string(buf));
  EXPECT_EQ(2, SafeSPrintf(buf, "%2s", "A"));
  EXPECT_EQ(" A", std::string(buf));
  EXPECT_EQ(2, SafeSPrintf(buf, "%02s", "A"));
  EXPECT_EQ(" A", std::string(buf));
  EXPECT_EQ(3, SafeSPrintf(buf, "%2s", "AAA"));
  EXPECT_EQ("AAA", std::string(buf));
  EXPECT_EQ(4, SafeSPrintf(buf, "%-2s", "A"));
  EXPECT_EQ("%-2s", std::string(buf));
  SafeSPrintf(fmt, "%%%ds", std::numeric_limits<ssize_t>::max()-1);
  EXPECT_EQ(std::numeric_limits<ssize_t>::max()-1,
            SafeSNPrintf(buf, 4, fmt, "A"));
  EXPECT_EQ("   ", std::string(buf));
  SafeSPrintf(fmt, "%%0%ds", std::numeric_limits<ssize_t>::max()-1);
  EXPECT_EQ(std::numeric_limits<ssize_t>::max()-1,
            SafeSNPrintf(buf, 4, fmt, "A"));
  EXPECT_EQ("   ", std::string(buf));
  SafeSPrintf(fmt, "%%%ds",
              static_cast<size_t>(std::numeric_limits<ssize_t>::max()));
#if defined(NDEBUG)
  EXPECT_EQ(2, SafeSPrintf(buf, fmt, "A"));
  EXPECT_EQ("%s", std::string(buf));
#elif defined(ALLOW_DEATH_TEST)
  EXPECT_DEATH(SafeSPrintf(buf, fmt, "A"), "padding <= max_padding");
#endif
}

TEST(SafeSPrintfTest, EmbeddedNul) {
  char buf[] = { 'X', 'X', 'X', 'X' };
  EXPECT_EQ(2, SafeSPrintf(buf, "%3c", 0));
  EXPECT_EQ(' ', buf[0]);
  EXPECT_EQ(' ', buf[1]);
  EXPECT_EQ(0,   buf[2]);
  EXPECT_EQ('X', buf[3]);

  // Check handling of a NUL format character. N.B. this takes two different
  // code paths depending on whether we are actually passing arguments. If
  // we don't have any arguments, we are running in the fast-path code, that
  // looks (almost) like a strncpy().
#if defined(NDEBUG)
  EXPECT_EQ(2, SafeSPrintf(buf, "%%%"));
  EXPECT_EQ("%%", std::string(buf));
  EXPECT_EQ(2, SafeSPrintf(buf, "%%%", 0));
  EXPECT_EQ("%%", std::string(buf));
#elif defined(ALLOW_DEATH_TEST)
  EXPECT_DEATH(SafeSPrintf(buf, "%%%"), "src.1. == '%'");
  EXPECT_DEATH(SafeSPrintf(buf, "%%%", 0), "ch");
#endif
}

TEST(SafeSPrintfTest, EmitNULL) {
  char buf[40];
#if defined(__GNUC__)
#pragma GCC diagnostic push
#pragma GCC diagnostic ignored "-Wconversion-null"
#endif
  EXPECT_EQ(1, SafeSPrintf(buf, "%d", NULL));
  EXPECT_EQ("0", std::string(buf));
  EXPECT_EQ(3, SafeSPrintf(buf, "%p", NULL));
  EXPECT_EQ("0x0", std::string(buf));
  EXPECT_EQ(6, SafeSPrintf(buf, "%s", NULL));
  EXPECT_EQ("<NULL>", std::string(buf));
#if defined(__GCC__)
#pragma GCC diagnostic pop
#endif
}

TEST(SafeSPrintfTest, PointerSize) {
  // The internal data representation is a 64bit value, independent of the
  // native word size. We want to perform sign-extension for signed integers,
  // but we want to avoid doing so for pointer types. This could be a
  // problem on systems, where pointers are only 32bit. This tests verifies
  // that there is no such problem.
  char *str = reinterpret_cast<char *>(0x80000000u);
  void *ptr = str;
  char buf[40];
  EXPECT_EQ(10, SafeSPrintf(buf, "%p", str));
  EXPECT_EQ("0x80000000", std::string(buf));
  EXPECT_EQ(10, SafeSPrintf(buf, "%p", ptr));
  EXPECT_EQ("0x80000000", std::string(buf));
}

}  // namespace strings
}  // namespace base<|MERGE_RESOLUTION|>--- conflicted
+++ resolved
@@ -17,15 +17,12 @@
 #include "build/build_config.h"
 #include "testing/gtest/include/gtest/gtest.h"
 
-<<<<<<< HEAD
-=======
 #if defined(STARBOARD)
 #include "starboard/common/string.h"
 #include "starboard/memory.h"
 #include "starboard/types.h"
 #endif
 
->>>>>>> 4dab6715
 // Death tests on Android are currently very flaky. No need to add more flaky
 // tests, as they just make it hard to spot real problems.
 // TODO(markus): See if the restrictions on Android can eventually be lifted.
