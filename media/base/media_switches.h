--- conflicted
+++ resolved
@@ -23,11 +23,7 @@
 MEDIA_EXPORT extern const char kUseCras[];
 #endif
 
-<<<<<<< HEAD
-#if defined(OS_POSIX) && !defined(OS_MACOSX) && !defined(__LB_SHELL__)
-=======
 #if defined(USE_PULSEAUDIO)
->>>>>>> 0aff8123
 MEDIA_EXPORT extern const char kUsePulseAudio[];
 #endif
 
